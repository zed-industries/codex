--- conflicted
+++ resolved
@@ -930,13 +930,8 @@
         let patch = "*** Begin Patch\n*** Add File: foo\n+hi\n*** End Patch".to_string();
         let args = vec![patch];
         let dir = tempdir().unwrap();
-<<<<<<< HEAD
-        assert!(matches!(
+        assert_matches!(
             maybe_parse_apply_patch_verified(&args, dir.path(), &StdFs),
-=======
-        assert_matches!(
-            maybe_parse_apply_patch_verified(&args, dir.path()),
->>>>>>> 36f1cca1
             MaybeApplyPatchVerified::CorrectnessError(ApplyPatchError::ImplicitInvocation)
         );
     }
@@ -946,13 +941,8 @@
         let script = "*** Begin Patch\n*** Add File: foo\n+hi\n*** End Patch";
         let args = args_bash(script);
         let dir = tempdir().unwrap();
-<<<<<<< HEAD
-        assert!(matches!(
+        assert_matches!(
             maybe_parse_apply_patch_verified(&args, dir.path(), &StdFs),
-=======
-        assert_matches!(
-            maybe_parse_apply_patch_verified(&args, dir.path()),
->>>>>>> 36f1cca1
             MaybeApplyPatchVerified::CorrectnessError(ApplyPatchError::ImplicitInvocation)
         );
     }
