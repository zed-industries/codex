--- conflicted
+++ resolved
@@ -36,11 +36,8 @@
 pub struct ConversationManager {
     conversations: Arc<RwLock<HashMap<ConversationId, Arc<CodexConversation>>>>,
     auth_manager: Arc<AuthManager>,
-<<<<<<< HEAD
+    session_source: SessionSource,
     fs: Box<dyn Fn(ConversationId) -> Box<dyn codex_apply_patch::Fs> + Send + Sync>,
-=======
-    session_source: SessionSource,
->>>>>>> 36f1cca1
 }
 
 impl ConversationManager {
@@ -48,11 +45,8 @@
         Self {
             conversations: Arc::new(RwLock::new(HashMap::new())),
             auth_manager,
-<<<<<<< HEAD
+            session_source,
             fs: Box::new(|_| Box::new(codex_apply_patch::StdFs)),
-=======
-            session_source,
->>>>>>> 36f1cca1
         }
     }
 
@@ -86,17 +80,14 @@
         let CodexSpawnOk {
             codex,
             conversation_id,
-<<<<<<< HEAD
-        } = Codex::spawn(config, auth_manager, InitialHistory::New, self.fs.as_ref()).await?;
-=======
         } = Codex::spawn(
             config,
             auth_manager,
             InitialHistory::New,
             self.session_source,
+            self.fs.as_ref()
         )
         .await?;
->>>>>>> 36f1cca1
         self.finalize_spawn(codex, conversation_id).await
     }
 
@@ -153,11 +144,7 @@
         let CodexSpawnOk {
             codex,
             conversation_id,
-<<<<<<< HEAD
-        } = Codex::spawn(config, auth_manager, initial_history, self.fs.as_ref()).await?;
-=======
-        } = Codex::spawn(config, auth_manager, initial_history, self.session_source).await?;
->>>>>>> 36f1cca1
+        } = Codex::spawn(config, auth_manager, initial_history, self.session_source, self.fs.as_ref()).await?;
         self.finalize_spawn(codex, conversation_id).await
     }
 
@@ -191,11 +178,7 @@
         let CodexSpawnOk {
             codex,
             conversation_id,
-<<<<<<< HEAD
-        } = Codex::spawn(config, auth_manager, history, self.fs.as_ref()).await?;
-=======
-        } = Codex::spawn(config, auth_manager, history, self.session_source).await?;
->>>>>>> 36f1cca1
+        } = Codex::spawn(config, auth_manager, history, self.session_source, self.fs.as_ref()).await?;
 
         self.finalize_spawn(codex, conversation_id).await
     }
