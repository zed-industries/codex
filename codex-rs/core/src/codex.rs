use std::collections::HashMap;
use std::fmt::Debug;
use std::path::PathBuf;
use std::sync::Arc;
use std::sync::atomic::AtomicU64;

use crate::AuthManager;
use crate::client_common::REVIEW_PROMPT;
use crate::compact;
use crate::compact::run_inline_auto_compact_task;
use crate::compact::should_use_remote_compact_task;
use crate::compact_remote::run_inline_remote_auto_compact_task;
use crate::features::Feature;
use crate::function_tool::FunctionCallError;
use crate::parse_command::parse_command;
use crate::parse_turn_item;
use crate::response_processing::process_items;
use crate::terminal;
use crate::truncate::TruncationPolicy;
use crate::user_notification::UserNotifier;
use crate::util::error_or_panic;
use async_channel::Receiver;
use async_channel::Sender;
use codex_protocol::ConversationId;
use codex_protocol::items::TurnItem;
use codex_protocol::protocol::FileChange;
use codex_protocol::protocol::HasLegacyEvent;
use codex_protocol::protocol::ItemCompletedEvent;
use codex_protocol::protocol::ItemStartedEvent;
use codex_protocol::protocol::RawResponseItemEvent;
use codex_protocol::protocol::ReviewRequest;
use codex_protocol::protocol::RolloutItem;
use codex_protocol::protocol::SessionSource;
use codex_protocol::protocol::TaskStartedEvent;
use codex_protocol::protocol::TurnAbortReason;
use codex_protocol::protocol::TurnContextItem;
use futures::future::BoxFuture;
use futures::prelude::*;
use futures::stream::FuturesOrdered;
use mcp_types::CallToolResult;
use mcp_types::ListResourceTemplatesRequestParams;
use mcp_types::ListResourceTemplatesResult;
use mcp_types::ListResourcesRequestParams;
use mcp_types::ListResourcesResult;
use mcp_types::ReadResourceRequestParams;
use mcp_types::ReadResourceResult;
use serde_json;
use serde_json::Value;
use tokio::sync::Mutex;
use tokio::sync::RwLock;
use tokio::sync::oneshot;
use tokio_util::sync::CancellationToken;
use tracing::debug;
use tracing::error;
use tracing::info;
use tracing::warn;

use crate::ModelProviderInfo;
use crate::client::ModelClient;
use crate::client_common::Prompt;
use crate::client_common::ResponseEvent;
use crate::compact::collect_user_messages;
use crate::config::Config;
use crate::config::types::ShellEnvironmentPolicy;
use crate::context_manager::ContextManager;
use crate::environment_context::EnvironmentContext;
use crate::error::CodexErr;
use crate::error::Result as CodexResult;
#[cfg(test)]
use crate::exec::StreamOutput;
use crate::mcp::auth::compute_auth_statuses;
use crate::mcp_connection_manager::McpConnectionManager;
use crate::model_family::find_family_for_model;
use crate::openai_model_info::get_model_info;
use crate::project_doc::get_user_instructions;
use crate::protocol::AgentMessageContentDeltaEvent;
use crate::protocol::AgentReasoningSectionBreakEvent;
use crate::protocol::ApplyPatchApprovalRequestEvent;
use crate::protocol::AskForApproval;
use crate::protocol::BackgroundEventEvent;
use crate::protocol::DeprecationNoticeEvent;
use crate::protocol::ErrorEvent;
use crate::protocol::Event;
use crate::protocol::EventMsg;
use crate::protocol::ExecApprovalRequestEvent;
use crate::protocol::Op;
use crate::protocol::RateLimitSnapshot;
use crate::protocol::ReasoningContentDeltaEvent;
use crate::protocol::ReasoningRawContentDeltaEvent;
use crate::protocol::ReviewDecision;
use crate::protocol::SandboxCommandAssessment;
use crate::protocol::SandboxPolicy;
use crate::protocol::SessionConfiguredEvent;
use crate::protocol::StreamErrorEvent;
use crate::protocol::Submission;
use crate::protocol::TokenCountEvent;
use crate::protocol::TokenUsage;
use crate::protocol::TokenUsageInfo;
use crate::protocol::TurnDiffEvent;
use crate::protocol::WarningEvent;
use crate::rollout::RolloutRecorder;
use crate::rollout::RolloutRecorderParams;
use crate::shell;
use crate::state::ActiveTurn;
use crate::state::SessionServices;
use crate::state::SessionState;
use crate::tasks::GhostSnapshotTask;
use crate::tasks::ReviewTask;
use crate::tasks::SessionTask;
use crate::tasks::SessionTaskContext;
use crate::tools::ToolRouter;
use crate::tools::context::SharedTurnDiffTracker;
use crate::tools::parallel::ToolCallRuntime;
use crate::tools::sandboxing::ApprovalStore;
use crate::tools::spec::ToolsConfig;
use crate::tools::spec::ToolsConfigParams;
use crate::turn_diff_tracker::TurnDiffTracker;
use crate::unified_exec::UnifiedExecSessionManager;
use crate::user_instructions::DeveloperInstructions;
use crate::user_instructions::UserInstructions;
use crate::user_notification::UserNotification;
use crate::util::backoff;
use codex_async_utils::OrCancelExt;
use codex_execpolicy::Policy as ExecPolicy;
use codex_otel::otel_event_manager::OtelEventManager;
use codex_protocol::config_types::ReasoningEffort as ReasoningEffortConfig;
use codex_protocol::config_types::ReasoningSummary as ReasoningSummaryConfig;
use codex_protocol::models::ContentItem;
use codex_protocol::models::FunctionCallOutputPayload;
use codex_protocol::models::ResponseInputItem;
use codex_protocol::models::ResponseItem;
use codex_protocol::protocol::InitialHistory;
use codex_protocol::user_input::UserInput;
use codex_utils_readiness::Readiness;
use codex_utils_readiness::ReadinessFlag;
use codex_utils_tokenizer::warm_model_cache;

/// The high-level interface to the Codex system.
/// It operates as a queue pair where you send submissions and receive events.
pub struct Codex {
    pub(crate) next_id: AtomicU64,
    pub(crate) tx_sub: Sender<Submission>,
    pub(crate) rx_event: Receiver<Event>,
}

/// Wrapper returned by [`Codex::spawn`] containing the spawned [`Codex`],
/// the submission id for the initial `ConfigureSession` request and the
/// unique session id.
pub struct CodexSpawnOk {
    pub codex: Codex,
    pub conversation_id: ConversationId,
}

pub(crate) const INITIAL_SUBMIT_ID: &str = "";
pub(crate) const SUBMISSION_CHANNEL_CAPACITY: usize = 64;

impl Codex {
    /// Spawn a new [`Codex`] and initialize the session.
    pub async fn spawn(
        config: Config,
        auth_manager: Arc<AuthManager>,
        conversation_history: InitialHistory,
        session_source: SessionSource,
        fs: impl Fn(ConversationId) -> Arc<dyn Fs>,
    ) -> CodexResult<CodexSpawnOk> {
        let (tx_sub, rx_sub) = async_channel::bounded(SUBMISSION_CHANNEL_CAPACITY);
        let (tx_event, rx_event) = async_channel::unbounded();

        let user_instructions = get_user_instructions(&config).await;

        let exec_policy = crate::exec_policy::exec_policy_for(&config.features, &config.codex_home)
            .await
            .map_err(|err| CodexErr::Fatal(format!("failed to load execpolicy: {err}")))?;

        let config = Arc::new(config);

        let session_configuration = SessionConfiguration {
            provider: config.model_provider.clone(),
            model: config.model.clone(),
            model_reasoning_effort: config.model_reasoning_effort,
            model_reasoning_summary: config.model_reasoning_summary,
            developer_instructions: config.developer_instructions.clone(),
            user_instructions,
            base_instructions: config.base_instructions.clone(),
            compact_prompt: config.compact_prompt.clone(),
            approval_policy: config.approval_policy,
            sandbox_policy: config.sandbox_policy.clone(),
            cwd: config.cwd.clone(),
            original_config_do_not_use: Arc::clone(&config),
            features: config.features.clone(),
            exec_policy,
            session_source,
        };

        // Generate a unique ID for the lifetime of this Codex session.
        let session_source_clone = session_configuration.session_source.clone();
        let session = Session::new(
            session_configuration,
            config.clone(),
            auth_manager.clone(),
            tx_event.clone(),
            conversation_history,
            session_source_clone,
            fs,
        )
        .await
        .map_err(|e| {
            error!("Failed to create session: {e:#}");
            CodexErr::InternalAgentDied
        })?;
        let conversation_id = session.conversation_id;

        // This task will run until Op::Shutdown is received.
        tokio::spawn(submission_loop(session, config, rx_sub));
        let codex = Codex {
            next_id: AtomicU64::new(0),
            tx_sub,
            rx_event,
        };

        Ok(CodexSpawnOk {
            codex,
            conversation_id,
        })
    }

    /// Submit the `op` wrapped in a `Submission` with a unique ID.
    pub async fn submit(&self, op: Op) -> CodexResult<String> {
        let id = self
            .next_id
            .fetch_add(1, std::sync::atomic::Ordering::SeqCst)
            .to_string();
        let sub = Submission { id: id.clone(), op };
        self.submit_with_id(sub).await?;
        Ok(id)
    }

    /// Use sparingly: prefer `submit()` so Codex is responsible for generating
    /// unique IDs for each submission.
    pub async fn submit_with_id(&self, sub: Submission) -> CodexResult<()> {
        self.tx_sub
            .send(sub)
            .await
            .map_err(|_| CodexErr::InternalAgentDied)?;
        Ok(())
    }

    pub async fn next_event(&self) -> CodexResult<Event> {
        let event = self
            .rx_event
            .recv()
            .await
            .map_err(|_| CodexErr::InternalAgentDied)?;
        Ok(event)
    }
}

/// Context for an initialized model agent
///
/// A session has at most 1 running task at a time, and can be interrupted by user input.
pub(crate) struct Session {
    conversation_id: ConversationId,
    tx_event: Sender<Event>,
    state: Mutex<SessionState>,
    pub(crate) active_turn: Mutex<Option<ActiveTurn>>,
    pub(crate) services: SessionServices,
    next_internal_sub_id: AtomicU64,
    pub(crate) fs: Arc<dyn Fs>,
}

/// The context needed for a single turn of the conversation.
#[derive(Debug)]
pub(crate) struct TurnContext {
    pub(crate) sub_id: String,
    pub(crate) client: ModelClient,
    /// The session's current working directory. All relative paths provided by
    /// the model as well as sandbox policies are resolved against this path
    /// instead of `std::env::current_dir()`.
    pub(crate) cwd: PathBuf,
    pub(crate) developer_instructions: Option<String>,
    pub(crate) base_instructions: Option<String>,
    pub(crate) compact_prompt: Option<String>,
    pub(crate) user_instructions: Option<String>,
    pub(crate) approval_policy: AskForApproval,
    pub(crate) sandbox_policy: SandboxPolicy,
    pub(crate) shell_environment_policy: ShellEnvironmentPolicy,
    pub(crate) tools_config: ToolsConfig,
    pub(crate) final_output_json_schema: Option<Value>,
    pub(crate) codex_linux_sandbox_exe: Option<PathBuf>,
    pub(crate) tool_call_gate: Arc<ReadinessFlag>,
    pub(crate) exec_policy: Arc<ExecPolicy>,
    pub(crate) truncation_policy: TruncationPolicy,
}

impl TurnContext {
    pub(crate) fn resolve_path(&self, path: Option<String>) -> PathBuf {
        path.as_ref()
            .map(PathBuf::from)
            .map_or_else(|| self.cwd.clone(), |p| self.cwd.join(p))
    }

    pub(crate) fn compact_prompt(&self) -> &str {
        self.compact_prompt
            .as_deref()
            .unwrap_or(compact::SUMMARIZATION_PROMPT)
    }
}

#[derive(Clone)]
pub(crate) struct SessionConfiguration {
    /// Provider identifier ("openai", "openrouter", ...).
    provider: ModelProviderInfo,

    /// If not specified, server will use its default model.
    model: String,

    model_reasoning_effort: Option<ReasoningEffortConfig>,
    model_reasoning_summary: ReasoningSummaryConfig,

    /// Developer instructions that supplement the base instructions.
    developer_instructions: Option<String>,

    /// Model instructions that are appended to the base instructions.
    user_instructions: Option<String>,

    /// Base instructions override.
    base_instructions: Option<String>,

    /// Compact prompt override.
    compact_prompt: Option<String>,

    /// When to escalate for approval for execution
    approval_policy: AskForApproval,
    /// How to sandbox commands executed in the system
    sandbox_policy: SandboxPolicy,

    /// Working directory that should be treated as the *root* of the
    /// session. All relative paths supplied by the model as well as the
    /// execution sandbox are resolved against this directory **instead**
    /// of the process-wide current working directory. CLI front-ends are
    /// expected to expand this to an absolute path before sending the
    /// `ConfigureSession` operation so that the business-logic layer can
    /// operate deterministically.
    cwd: PathBuf,

    /// Set of feature flags for this session
    features: Features,
    /// Execpolicy policy, applied only when enabled by feature flag.
    exec_policy: Arc<ExecPolicy>,

    // TODO(pakrym): Remove config from here
    original_config_do_not_use: Arc<Config>,
    /// Source of the session (cli, vscode, exec, mcp, ...)
    session_source: SessionSource,
}

impl SessionConfiguration {
    pub(crate) fn apply(&self, updates: &SessionSettingsUpdate) -> Self {
        let mut next_configuration = self.clone();
        if let Some(model) = updates.model.clone() {
            next_configuration.model = model;
        }
        if let Some(effort) = updates.reasoning_effort {
            next_configuration.model_reasoning_effort = effort;
        }
        if let Some(summary) = updates.reasoning_summary {
            next_configuration.model_reasoning_summary = summary;
        }
        if let Some(approval_policy) = updates.approval_policy {
            next_configuration.approval_policy = approval_policy;
        }
        if let Some(sandbox_policy) = updates.sandbox_policy.clone() {
            next_configuration.sandbox_policy = sandbox_policy;
        }
        if let Some(cwd) = updates.cwd.clone() {
            next_configuration.cwd = cwd;
        }
        next_configuration
    }
}

#[derive(Default, Clone)]
pub(crate) struct SessionSettingsUpdate {
    pub(crate) cwd: Option<PathBuf>,
    pub(crate) approval_policy: Option<AskForApproval>,
    pub(crate) sandbox_policy: Option<SandboxPolicy>,
    pub(crate) model: Option<String>,
    pub(crate) reasoning_effort: Option<Option<ReasoningEffortConfig>>,
    pub(crate) reasoning_summary: Option<ReasoningSummaryConfig>,
    pub(crate) final_output_json_schema: Option<Option<Value>>,
}

impl Session {
    fn make_turn_context(
        auth_manager: Option<Arc<AuthManager>>,
        otel_event_manager: &OtelEventManager,
        provider: ModelProviderInfo,
        session_configuration: &SessionConfiguration,
        conversation_id: ConversationId,
        sub_id: String,
    ) -> TurnContext {
        let config = session_configuration.original_config_do_not_use.clone();
        let model_family = find_family_for_model(&session_configuration.model)
            .unwrap_or_else(|| config.model_family.clone());
        let mut per_turn_config = (*config).clone();
        per_turn_config.model = session_configuration.model.clone();
        per_turn_config.model_family = model_family.clone();
        per_turn_config.model_reasoning_effort = session_configuration.model_reasoning_effort;
        per_turn_config.model_reasoning_summary = session_configuration.model_reasoning_summary;
        if let Some(model_info) = get_model_info(&model_family) {
            per_turn_config.model_context_window = Some(model_info.context_window);
        }

        let otel_event_manager = otel_event_manager.clone().with_model(
            session_configuration.model.as_str(),
            session_configuration.model.as_str(),
        );

        let client = ModelClient::new(
            Arc::new(per_turn_config.clone()),
            auth_manager,
            otel_event_manager,
            provider,
            session_configuration.model_reasoning_effort,
            session_configuration.model_reasoning_summary,
            conversation_id,
            session_configuration.session_source.clone(),
        );

        let tools_config = ToolsConfig::new(&ToolsConfigParams {
            model_family: &model_family,
            features: &config.features,
        });

        TurnContext {
            sub_id,
            client,
            cwd: session_configuration.cwd.clone(),
            developer_instructions: session_configuration.developer_instructions.clone(),
            base_instructions: session_configuration.base_instructions.clone(),
            compact_prompt: session_configuration.compact_prompt.clone(),
            user_instructions: session_configuration.user_instructions.clone(),
            approval_policy: session_configuration.approval_policy,
            sandbox_policy: session_configuration.sandbox_policy.clone(),
            shell_environment_policy: config.shell_environment_policy.clone(),
            tools_config,
            final_output_json_schema: None,
            codex_linux_sandbox_exe: config.codex_linux_sandbox_exe.clone(),
            tool_call_gate: Arc::new(ReadinessFlag::new()),
            exec_policy: session_configuration.exec_policy.clone(),
            truncation_policy: TruncationPolicy::new(&per_turn_config),
        }
    }

    async fn new(
        session_configuration: SessionConfiguration,
        config: Arc<Config>,
        auth_manager: Arc<AuthManager>,
        tx_event: Sender<Event>,
        initial_history: InitialHistory,
        session_source: SessionSource,
        fs: impl Fn(ConversationId) -> Arc<dyn Fs>,
    ) -> anyhow::Result<Arc<Self>> {
        debug!(
            "Configuring session: model={}; provider={:?}",
            session_configuration.model, session_configuration.provider
        );
        if !session_configuration.cwd.is_absolute() {
            return Err(anyhow::anyhow!(
                "cwd is not absolute: {:?}",
                session_configuration.cwd
            ));
        }

        let (conversation_id, rollout_params) = match &initial_history {
            InitialHistory::New | InitialHistory::Forked(_) => {
                let conversation_id = ConversationId::default();
                (
                    conversation_id,
                    RolloutRecorderParams::new(
                        conversation_id,
                        session_configuration.user_instructions.clone(),
                        session_source,
                    ),
                )
            }
            InitialHistory::Resumed(resumed_history) => (
                resumed_history.conversation_id,
                RolloutRecorderParams::resume(resumed_history.rollout_path.clone()),
            ),
        };

        // Kick off independent async setup tasks in parallel to reduce startup latency.
        //
        // - initialize RolloutRecorder with new or resumed session info
        // - perform default shell discovery
        // - load history metadata
        let rollout_fut = RolloutRecorder::new(&config, rollout_params);

        let default_shell_fut = shell::default_user_shell();
        let history_meta_fut = crate::message_history::history_metadata(&config);
        let auth_statuses_fut = compute_auth_statuses(
            config.mcp_servers.iter(),
            config.mcp_oauth_credentials_store_mode,
        );

        // Join all independent futures.
        let (rollout_recorder, default_shell, (history_log_id, history_entry_count), auth_statuses) = tokio::join!(
            rollout_fut,
            default_shell_fut,
            history_meta_fut,
            auth_statuses_fut
        );

        let rollout_recorder = rollout_recorder.map_err(|e| {
            error!("failed to initialize rollout recorder: {e:#}");
            anyhow::anyhow!("failed to initialize rollout recorder: {e:#}")
        })?;
        let rollout_path = rollout_recorder.rollout_path.clone();

        let mut post_session_configured_events = Vec::<Event>::new();

        for (alias, feature) in session_configuration.features.legacy_feature_usages() {
            let canonical = feature.key();
            let summary = format!("`{alias}` is deprecated. Use `{canonical}` instead.");
            let details = if alias == canonical {
                None
            } else {
                Some(format!(
                    "Enable it with `--enable {canonical}` or `[features].{canonical}` in config.toml. See https://github.com/openai/codex/blob/main/docs/config.md#feature-flags for details."
                ))
            };
            post_session_configured_events.push(Event {
                id: INITIAL_SUBMIT_ID.to_owned(),
                msg: EventMsg::DeprecationNotice(DeprecationNoticeEvent { summary, details }),
            });
        }

        let otel_event_manager = OtelEventManager::new(
            conversation_id,
            config.model.as_str(),
            config.model_family.slug.as_str(),
            auth_manager.auth().and_then(|a| a.get_account_id()),
            auth_manager.auth().and_then(|a| a.get_account_email()),
            auth_manager.auth().map(|a| a.mode),
            config.otel.log_user_prompt,
            terminal::user_agent(),
        );

        otel_event_manager.conversation_starts(
            config.model_provider.name.as_str(),
            config.model_reasoning_effort,
            config.model_reasoning_summary,
            config.model_context_window,
            config.model_max_output_tokens,
            config.model_auto_compact_token_limit,
            config.approval_policy,
            config.sandbox_policy.clone(),
            config.mcp_servers.keys().map(String::as_str).collect(),
            config.active_profile.clone(),
        );

        // Create the mutable state for the Session.
        let state = SessionState::new(session_configuration.clone());

        // Warm the tokenizer cache for the session model without blocking startup.
        warm_model_cache(&session_configuration.model);

        let services = SessionServices {
            mcp_connection_manager: Arc::new(RwLock::new(McpConnectionManager::default())),
            mcp_startup_cancellation_token: CancellationToken::new(),
            unified_exec_manager: UnifiedExecSessionManager::default(),
            notifier: UserNotifier::new(config.notify.clone()),
            rollout: Mutex::new(Some(rollout_recorder)),
            user_shell: default_shell,
            show_raw_agent_reasoning: config.show_raw_agent_reasoning,
            auth_manager: Arc::clone(&auth_manager),
            otel_event_manager,
            tool_approvals: Mutex::new(ApprovalStore::default()),
        };

        let sess = Arc::new(Session {
            conversation_id,
            tx_event: tx_event.clone(),
            state: Mutex::new(state),
            active_turn: Mutex::new(None),
            services,
            next_internal_sub_id: AtomicU64::new(0),
            fs: fs(conversation_id),
        });

        // Dispatch the SessionConfiguredEvent first and then report any errors.
        // If resuming, include converted initial messages in the payload so UIs can render them immediately.
        let initial_messages = initial_history.get_event_msgs();

        let events = std::iter::once(Event {
            id: INITIAL_SUBMIT_ID.to_owned(),
            msg: EventMsg::SessionConfigured(SessionConfiguredEvent {
                session_id: conversation_id,
                model: session_configuration.model.clone(),
                model_provider_id: config.model_provider_id.clone(),
                approval_policy: session_configuration.approval_policy,
                sandbox_policy: session_configuration.sandbox_policy.clone(),
                cwd: session_configuration.cwd.clone(),
                reasoning_effort: session_configuration.model_reasoning_effort,
                history_log_id,
                history_entry_count,
                initial_messages,
                rollout_path,
            }),
        })
        .chain(post_session_configured_events.into_iter());
        for event in events {
            sess.send_event_raw(event).await;
        }
        sess.services
            .mcp_connection_manager
            .write()
            .await
            .initialize(
                config.mcp_servers.clone(),
                config.mcp_oauth_credentials_store_mode,
                auth_statuses.clone(),
                tx_event.clone(),
                sess.services.mcp_startup_cancellation_token.clone(),
            )
            .await;

        // record_initial_history can emit events. We record only after the SessionConfiguredEvent is emitted.
        sess.record_initial_history(initial_history).await;

        Ok(sess)
    }

    pub(crate) fn get_tx_event(&self) -> Sender<Event> {
        self.tx_event.clone()
    }

    /// Ensure all rollout writes are durably flushed.
    pub(crate) async fn flush_rollout(&self) {
        let recorder = {
            let guard = self.services.rollout.lock().await;
            guard.clone()
        };
        if let Some(rec) = recorder
            && let Err(e) = rec.flush().await
        {
            warn!("failed to flush rollout recorder: {e}");
        }
    }

    fn next_internal_sub_id(&self) -> String {
        let id = self
            .next_internal_sub_id
            .fetch_add(1, std::sync::atomic::Ordering::SeqCst);
        format!("auto-compact-{id}")
    }

    async fn record_initial_history(&self, conversation_history: InitialHistory) {
        let turn_context = self.new_turn(SessionSettingsUpdate::default()).await;
        match conversation_history {
            InitialHistory::New => {
                // Build and record initial items (user instructions + environment context)
                let items = self.build_initial_context(&turn_context);
                self.record_conversation_items(&turn_context, &items).await;
                // Ensure initial items are visible to immediate readers (e.g., tests, forks).
                self.flush_rollout().await;
            }
            InitialHistory::Resumed(_) | InitialHistory::Forked(_) => {
                let rollout_items = conversation_history.get_rollout_items();
                let persist = matches!(conversation_history, InitialHistory::Forked(_));

                // If resuming, warn when the last recorded model differs from the current one.
                if let InitialHistory::Resumed(_) = conversation_history
                    && let Some(prev) = rollout_items.iter().rev().find_map(|it| {
                        if let RolloutItem::TurnContext(ctx) = it {
                            Some(ctx.model.as_str())
                        } else {
                            None
                        }
                    })
                {
                    let curr = turn_context.client.get_model();
                    if prev != curr {
                        warn!(
                            "resuming session with different model: previous={prev}, current={curr}"
                        );
                        self.send_event(
                                &turn_context,
                                EventMsg::Warning(WarningEvent {
                                    message: format!(
                                        "This session was recorded with model `{prev}` but is resuming with `{curr}`. \
                         Consider switching back to `{prev}` as it may affect Codex performance."
                                    ),
                                }),
                            )
                                .await;
                    }
                }

                // Always add response items to conversation history
                let reconstructed_history =
                    self.reconstruct_history_from_rollout(&turn_context, &rollout_items);
                if !reconstructed_history.is_empty() {
                    self.record_into_history(&reconstructed_history, &turn_context)
                        .await;
                }

                // If persisting, persist all rollout items as-is (recorder filters)
                if persist && !rollout_items.is_empty() {
                    self.persist_rollout_items(&rollout_items).await;
                }
                // Flush after seeding history and any persisted rollout copy.
                self.flush_rollout().await;
            }
        }
    }

    pub(crate) async fn update_settings(&self, updates: SessionSettingsUpdate) {
        let mut state = self.state.lock().await;

        state.session_configuration = state.session_configuration.apply(&updates);
    }

    pub(crate) async fn new_turn(&self, updates: SessionSettingsUpdate) -> Arc<TurnContext> {
        let sub_id = self.next_internal_sub_id();
        self.new_turn_with_sub_id(sub_id, updates).await
    }

    pub(crate) async fn new_turn_with_sub_id(
        &self,
        sub_id: String,
        updates: SessionSettingsUpdate,
    ) -> Arc<TurnContext> {
        let session_configuration = {
            let mut state = self.state.lock().await;
            let session_configuration = state.session_configuration.clone().apply(&updates);
            state.session_configuration = session_configuration.clone();
            session_configuration
        };

        let mut turn_context: TurnContext = Self::make_turn_context(
            Some(Arc::clone(&self.services.auth_manager)),
            &self.services.otel_event_manager,
            session_configuration.provider.clone(),
            &session_configuration,
            self.conversation_id,
            sub_id,
        );
        if let Some(final_schema) = updates.final_output_json_schema {
            turn_context.final_output_json_schema = final_schema;
        }
        Arc::new(turn_context)
    }

    fn build_environment_update_item(
        &self,
        previous: Option<&Arc<TurnContext>>,
        next: &TurnContext,
    ) -> Option<ResponseItem> {
        let prev = previous?;

        let prev_context = EnvironmentContext::from(prev.as_ref());
        let next_context = EnvironmentContext::from(next);
        if prev_context.equals_except_shell(&next_context) {
            return None;
        }
        Some(ResponseItem::from(EnvironmentContext::diff(
            prev.as_ref(),
            next,
        )))
    }

    /// Persist the event to rollout and send it to clients.
    pub(crate) async fn send_event(&self, turn_context: &TurnContext, msg: EventMsg) {
        let legacy_source = msg.clone();
        let event = Event {
            id: turn_context.sub_id.clone(),
            msg,
        };
        self.send_event_raw(event).await;

        let show_raw_agent_reasoning = self.show_raw_agent_reasoning();
        for legacy in legacy_source.as_legacy_events(show_raw_agent_reasoning) {
            let legacy_event = Event {
                id: turn_context.sub_id.clone(),
                msg: legacy,
            };
            self.send_event_raw(legacy_event).await;
        }
    }

    pub(crate) async fn send_event_raw(&self, event: Event) {
        // Persist the event into rollout (recorder filters as needed)
        let rollout_items = vec![RolloutItem::EventMsg(event.msg.clone())];
        self.persist_rollout_items(&rollout_items).await;
        if let Err(e) = self.tx_event.send(event).await {
            error!("failed to send tool call event: {e}");
        }
    }

    async fn emit_turn_item_started(&self, turn_context: &TurnContext, item: &TurnItem) {
        self.send_event(
            turn_context,
            EventMsg::ItemStarted(ItemStartedEvent {
                thread_id: self.conversation_id,
                turn_id: turn_context.sub_id.clone(),
                item: item.clone(),
            }),
        )
        .await;
    }

    async fn emit_turn_item_completed(&self, turn_context: &TurnContext, item: TurnItem) {
        self.send_event(
            turn_context,
            EventMsg::ItemCompleted(ItemCompletedEvent {
                thread_id: self.conversation_id,
                turn_id: turn_context.sub_id.clone(),
                item,
            }),
        )
        .await;
    }

    pub(crate) async fn assess_sandbox_command(
        &self,
        turn_context: &TurnContext,
        call_id: &str,
        command: &[String],
        failure_message: Option<&str>,
    ) -> Option<SandboxCommandAssessment> {
        let config = turn_context.client.config();
        let provider = turn_context.client.provider().clone();
        let auth_manager = Arc::clone(&self.services.auth_manager);
        let otel = self.services.otel_event_manager.clone();
        crate::sandboxing::assessment::assess_command(
            config,
            provider,
            auth_manager,
            &otel,
            self.conversation_id,
            turn_context.client.get_session_source(),
            call_id,
            command,
            &turn_context.sandbox_policy,
            &turn_context.cwd,
            failure_message,
        )
        .await
    }

    /// Emit an exec approval request event and await the user's decision.
    ///
    /// The request is keyed by `sub_id`/`call_id` so matching responses are delivered
    /// to the correct in-flight turn. If the task is aborted, this returns the
    /// default `ReviewDecision` (`Denied`).
    pub async fn request_command_approval(
        &self,
        turn_context: &TurnContext,
        call_id: String,
        command: Vec<String>,
        cwd: PathBuf,
        reason: Option<String>,
        risk: Option<SandboxCommandAssessment>,
    ) -> ReviewDecision {
        let sub_id = turn_context.sub_id.clone();
        // Add the tx_approve callback to the map before sending the request.
        let (tx_approve, rx_approve) = oneshot::channel();
        let event_id = sub_id.clone();
        let prev_entry = {
            let mut active = self.active_turn.lock().await;
            match active.as_mut() {
                Some(at) => {
                    let mut ts = at.turn_state.lock().await;
                    ts.insert_pending_approval(sub_id, tx_approve)
                }
                None => None,
            }
        };
        if prev_entry.is_some() {
            warn!("Overwriting existing pending approval for sub_id: {event_id}");
        }

        let parsed_cmd = parse_command(&command);
        let event = EventMsg::ExecApprovalRequest(ExecApprovalRequestEvent {
            call_id,
            turn_id: turn_context.sub_id.clone(),
            command,
            cwd,
            reason,
            risk,
            parsed_cmd,
        });
        self.send_event(turn_context, event).await;
        rx_approve.await.unwrap_or_default()
    }

    pub async fn request_patch_approval(
        &self,
        turn_context: &TurnContext,
        call_id: String,
        changes: HashMap<PathBuf, FileChange>,
        reason: Option<String>,
        grant_root: Option<PathBuf>,
    ) -> oneshot::Receiver<ReviewDecision> {
        let sub_id = turn_context.sub_id.clone();
        // Add the tx_approve callback to the map before sending the request.
        let (tx_approve, rx_approve) = oneshot::channel();
        let event_id = sub_id.clone();
        let prev_entry = {
            let mut active = self.active_turn.lock().await;
            match active.as_mut() {
                Some(at) => {
                    let mut ts = at.turn_state.lock().await;
                    ts.insert_pending_approval(sub_id, tx_approve)
                }
                None => None,
            }
        };
        if prev_entry.is_some() {
            warn!("Overwriting existing pending approval for sub_id: {event_id}");
        }

        let event = EventMsg::ApplyPatchApprovalRequest(ApplyPatchApprovalRequestEvent {
            call_id,
            turn_id: turn_context.sub_id.clone(),
            changes,
            reason,
            grant_root,
        });
        self.send_event(turn_context, event).await;
        rx_approve
    }

    pub async fn notify_approval(&self, sub_id: &str, decision: ReviewDecision) {
        let entry = {
            let mut active = self.active_turn.lock().await;
            match active.as_mut() {
                Some(at) => {
                    let mut ts = at.turn_state.lock().await;
                    ts.remove_pending_approval(sub_id)
                }
                None => None,
            }
        };
        match entry {
            Some(tx_approve) => {
                tx_approve.send(decision).ok();
            }
            None => {
                warn!("No pending approval found for sub_id: {sub_id}");
            }
        }
    }

    /// Records input items: always append to conversation history and
    /// persist these response items to rollout.
    pub(crate) async fn record_conversation_items(
        &self,
        turn_context: &TurnContext,
        items: &[ResponseItem],
    ) {
        self.record_into_history(items, turn_context).await;
        self.persist_rollout_response_items(items).await;
        self.send_raw_response_items(turn_context, items).await;
    }

    fn reconstruct_history_from_rollout(
        &self,
        turn_context: &TurnContext,
        rollout_items: &[RolloutItem],
    ) -> Vec<ResponseItem> {
        let mut history = ContextManager::new();
        for item in rollout_items {
            match item {
                RolloutItem::ResponseItem(response_item) => {
                    history.record_items(
                        std::iter::once(response_item),
                        turn_context.truncation_policy,
                    );
                }
                RolloutItem::Compacted(compacted) => {
                    let snapshot = history.get_history();
                    // TODO(jif) clean
                    if let Some(replacement) = &compacted.replacement_history {
                        history.replace(replacement.clone());
                    } else {
                        let user_messages = collect_user_messages(&snapshot);
                        let rebuilt = compact::build_compacted_history(
                            self.build_initial_context(turn_context),
                            &user_messages,
                            &compacted.message,
                        );
                        history.replace(rebuilt);
                    }
                }
                _ => {}
            }
        }
        history.get_history()
    }

    /// Append ResponseItems to the in-memory conversation history only.
    pub(crate) async fn record_into_history(
        &self,
        items: &[ResponseItem],
        turn_context: &TurnContext,
    ) {
        let mut state = self.state.lock().await;
        state.record_items(items.iter(), turn_context.truncation_policy);
    }

    pub(crate) async fn replace_history(&self, items: Vec<ResponseItem>) {
        let mut state = self.state.lock().await;
        state.replace_history(items);
    }

    async fn persist_rollout_response_items(&self, items: &[ResponseItem]) {
        let rollout_items: Vec<RolloutItem> = items
            .iter()
            .cloned()
            .map(RolloutItem::ResponseItem)
            .collect();
        self.persist_rollout_items(&rollout_items).await;
    }

    pub async fn enabled(&self, feature: Feature) -> bool {
        self.state
            .lock()
            .await
            .session_configuration
            .features
            .enabled(feature)
    }

    async fn send_raw_response_items(&self, turn_context: &TurnContext, items: &[ResponseItem]) {
        for item in items {
            self.send_event(
                turn_context,
                EventMsg::RawResponseItem(RawResponseItemEvent { item: item.clone() }),
            )
            .await;
        }
    }

    pub(crate) fn build_initial_context(&self, turn_context: &TurnContext) -> Vec<ResponseItem> {
        let mut items = Vec::<ResponseItem>::with_capacity(3);
        if let Some(developer_instructions) = turn_context.developer_instructions.as_deref() {
            items.push(DeveloperInstructions::new(developer_instructions.to_string()).into());
        }
        if let Some(user_instructions) = turn_context.user_instructions.as_deref() {
            items.push(
                UserInstructions {
                    text: user_instructions.to_string(),
                    directory: turn_context.cwd.to_string_lossy().into_owned(),
                }
                .into(),
            );
        }
        items.push(ResponseItem::from(EnvironmentContext::new(
            Some(turn_context.cwd.clone()),
            Some(turn_context.approval_policy),
            Some(turn_context.sandbox_policy.clone()),
            Some(self.user_shell().clone()),
        )));
        items
    }

    pub(crate) async fn persist_rollout_items(&self, items: &[RolloutItem]) {
        let recorder = {
            let guard = self.services.rollout.lock().await;
            guard.clone()
        };
        if let Some(rec) = recorder
            && let Err(e) = rec.record_items(items).await
        {
            error!("failed to record rollout items: {e:#}");
        }
    }

    pub(crate) async fn clone_history(&self) -> ContextManager {
        let state = self.state.lock().await;
        state.clone_history()
    }

    pub(crate) async fn update_token_usage_info(
        &self,
        turn_context: &TurnContext,
        token_usage: Option<&TokenUsage>,
    ) {
        {
            let mut state = self.state.lock().await;
            if let Some(token_usage) = token_usage {
                state.update_token_info_from_usage(
                    token_usage,
                    turn_context.client.get_model_context_window(),
                );
            }
        }
        self.send_token_count_event(turn_context).await;
    }

    pub(crate) async fn recompute_token_usage(&self, turn_context: &TurnContext) {
        let Some(estimated_total_tokens) = self
            .clone_history()
            .await
            .estimate_token_count(turn_context)
        else {
            return;
        };
        {
            let mut state = self.state.lock().await;
            let mut info = state.token_info().unwrap_or(TokenUsageInfo {
                total_token_usage: TokenUsage::default(),
                last_token_usage: TokenUsage::default(),
                model_context_window: None,
            });

            info.last_token_usage = TokenUsage {
                input_tokens: 0,
                cached_input_tokens: 0,
                output_tokens: 0,
                reasoning_output_tokens: 0,
                total_tokens: estimated_total_tokens.max(0),
            };

            if info.model_context_window.is_none() {
                info.model_context_window = turn_context.client.get_model_context_window();
            }

            state.set_token_info(Some(info));
        }
        self.send_token_count_event(turn_context).await;
    }

    pub(crate) async fn update_rate_limits(
        &self,
        turn_context: &TurnContext,
        new_rate_limits: RateLimitSnapshot,
    ) {
        {
            let mut state = self.state.lock().await;
            state.set_rate_limits(new_rate_limits);
        }
        self.send_token_count_event(turn_context).await;
    }

    async fn send_token_count_event(&self, turn_context: &TurnContext) {
        let (info, rate_limits) = {
            let state = self.state.lock().await;
            state.token_info_and_rate_limits()
        };
        let event = EventMsg::TokenCount(TokenCountEvent { info, rate_limits });
        self.send_event(turn_context, event).await;
    }

    pub(crate) async fn set_total_tokens_full(&self, turn_context: &TurnContext) {
        let context_window = turn_context.client.get_model_context_window();
        if let Some(context_window) = context_window {
            {
                let mut state = self.state.lock().await;
                state.set_token_usage_full(context_window);
            }
            self.send_token_count_event(turn_context).await;
        }
    }

    /// Record a user input item to conversation history and also persist a
    /// corresponding UserMessage EventMsg to rollout.
    async fn record_input_and_rollout_usermsg(
        &self,
        turn_context: &TurnContext,
        response_input: &ResponseInputItem,
    ) {
        let response_item: ResponseItem = response_input.clone().into();
        // Add to conversation history and persist response item to rollout
        self.record_conversation_items(turn_context, std::slice::from_ref(&response_item))
            .await;

        // Derive user message events and persist only UserMessage to rollout
        let turn_item = parse_turn_item(&response_item);

        if let Some(item @ TurnItem::UserMessage(_)) = turn_item {
            self.emit_turn_item_started(turn_context, &item).await;
            self.emit_turn_item_completed(turn_context, item).await;
        }
    }

    pub(crate) async fn notify_background_event(
        &self,
        turn_context: &TurnContext,
        message: impl Into<String>,
    ) {
        let event = EventMsg::BackgroundEvent(BackgroundEventEvent {
            message: message.into(),
        });
        self.send_event(turn_context, event).await;
    }

    pub(crate) async fn notify_stream_error(
        &self,
        turn_context: &TurnContext,
        message: impl Into<String>,
    ) {
        let event = EventMsg::StreamError(StreamErrorEvent {
            message: message.into(),
        });
        self.send_event(turn_context, event).await;
    }

    async fn maybe_start_ghost_snapshot(
        self: &Arc<Self>,
        turn_context: Arc<TurnContext>,
        cancellation_token: CancellationToken,
    ) {
        if !self.enabled(Feature::GhostCommit).await {
            return;
        }
        let token = match turn_context.tool_call_gate.subscribe().await {
            Ok(token) => token,
            Err(err) => {
                warn!("failed to subscribe to ghost snapshot readiness: {err}");
                return;
            }
        };

        info!("spawning ghost snapshot task");
        let task = GhostSnapshotTask::new(token);
        Arc::new(task)
            .run(
                Arc::new(SessionTaskContext::new(self.clone())),
                turn_context.clone(),
                Vec::new(),
                cancellation_token,
            )
            .await;
    }

    /// Returns the input if there was no task running to inject into
    pub async fn inject_input(&self, input: Vec<UserInput>) -> Result<(), Vec<UserInput>> {
        let mut active = self.active_turn.lock().await;
        match active.as_mut() {
            Some(at) => {
                let mut ts = at.turn_state.lock().await;
                ts.push_pending_input(input.into());
                Ok(())
            }
            None => Err(input),
        }
    }

    pub async fn get_pending_input(&self) -> Vec<ResponseInputItem> {
        let mut active = self.active_turn.lock().await;
        match active.as_mut() {
            Some(at) => {
                let mut ts = at.turn_state.lock().await;
                ts.take_pending_input()
            }
            None => Vec::with_capacity(0),
        }
    }

    pub async fn list_resources(
        &self,
        server: &str,
        params: Option<ListResourcesRequestParams>,
    ) -> anyhow::Result<ListResourcesResult> {
        self.services
            .mcp_connection_manager
            .read()
            .await
            .list_resources(server, params)
            .await
    }

    pub async fn list_resource_templates(
        &self,
        server: &str,
        params: Option<ListResourceTemplatesRequestParams>,
    ) -> anyhow::Result<ListResourceTemplatesResult> {
        self.services
            .mcp_connection_manager
            .read()
            .await
            .list_resource_templates(server, params)
            .await
    }

    pub async fn read_resource(
        &self,
        server: &str,
        params: ReadResourceRequestParams,
    ) -> anyhow::Result<ReadResourceResult> {
        self.services
            .mcp_connection_manager
            .read()
            .await
            .read_resource(server, params)
            .await
    }

    pub async fn call_tool(
        &self,
        server: &str,
        tool: &str,
        arguments: Option<serde_json::Value>,
    ) -> anyhow::Result<CallToolResult> {
        self.services
            .mcp_connection_manager
            .read()
            .await
            .call_tool(server, tool, arguments)
            .await
    }

    pub(crate) async fn parse_mcp_tool_name(&self, tool_name: &str) -> Option<(String, String)> {
        self.services
            .mcp_connection_manager
            .read()
            .await
            .parse_tool_name(tool_name)
            .await
    }

    pub async fn interrupt_task(self: &Arc<Self>) {
        info!("interrupt received: abort current task, if any");
        let has_active_turn = { self.active_turn.lock().await.is_some() };
        if has_active_turn {
            self.abort_all_tasks(TurnAbortReason::Interrupted).await;
        } else {
            self.cancel_mcp_startup().await;
        }
    }

    pub(crate) fn notifier(&self) -> &UserNotifier {
        &self.services.notifier
    }

    pub(crate) fn user_shell(&self) -> &shell::Shell {
        &self.services.user_shell
    }

    fn show_raw_agent_reasoning(&self) -> bool {
        self.services.show_raw_agent_reasoning
    }

    async fn cancel_mcp_startup(&self) {
        self.services.mcp_startup_cancellation_token.cancel();
    }
}

async fn submission_loop(sess: Arc<Session>, config: Arc<Config>, rx_sub: Receiver<Submission>) {
    // Seed with context in case there is an OverrideTurnContext first.
    let mut previous_context: Option<Arc<TurnContext>> =
        Some(sess.new_turn(SessionSettingsUpdate::default()).await);

    // To break out of this loop, send Op::Shutdown.
    while let Ok(sub) = rx_sub.recv().await {
        debug!(?sub, "Submission");
        match sub.op.clone() {
            Op::Interrupt => {
                handlers::interrupt(&sess).await;
            }
            Op::OverrideTurnContext {
                cwd,
                approval_policy,
                sandbox_policy,
                model,
                effort,
                summary,
            } => {
                handlers::override_turn_context(
                    &sess,
                    SessionSettingsUpdate {
                        cwd,
                        approval_policy,
                        sandbox_policy,
                        model,
                        reasoning_effort: effort,
                        reasoning_summary: summary,
                        ..Default::default()
                    },
                )
                .await;
            }
            Op::UserInput { .. } | Op::UserTurn { .. } => {
                handlers::user_input_or_turn(&sess, sub.id.clone(), sub.op, &mut previous_context)
                    .await;
            }
            Op::ExecApproval { id, decision } => {
                handlers::exec_approval(&sess, id, decision).await;
            }
            Op::PatchApproval { id, decision } => {
                handlers::patch_approval(&sess, id, decision).await;
            }
            Op::AddToHistory { text } => {
                handlers::add_to_history(&sess, &config, text).await;
            }
            Op::GetHistoryEntryRequest { offset, log_id } => {
                handlers::get_history_entry_request(&sess, &config, sub.id.clone(), offset, log_id)
                    .await;
            }
            Op::ListMcpTools => {
                handlers::list_mcp_tools(&sess, &config, sub.id.clone()).await;
            }
            Op::ListCustomPrompts => {
                handlers::list_custom_prompts(&sess, sub.id.clone()).await;
            }
            Op::Undo => {
                handlers::undo(&sess, sub.id.clone()).await;
            }
            Op::Compact => {
                handlers::compact(&sess, sub.id.clone()).await;
            }
            Op::RunUserShellCommand { command } => {
                handlers::run_user_shell_command(
                    &sess,
                    sub.id.clone(),
                    command,
                    &mut previous_context,
                )
                .await;
            }
            Op::Shutdown => {
                if handlers::shutdown(&sess, sub.id.clone()).await {
                    break;
                }
            }
            Op::Review { review_request } => {
                handlers::review(&sess, &config, sub.id.clone(), review_request).await;
            }
            _ => {} // Ignore unknown ops; enum is non_exhaustive to allow extensions.
        }
    }
    debug!("Agent loop exited");
}

/// Operation handlers
mod handlers {
    use crate::codex::Session;
    use crate::codex::SessionSettingsUpdate;
    use crate::codex::TurnContext;

    use crate::codex::spawn_review_thread;
    use crate::config::Config;
    use crate::mcp::auth::compute_auth_statuses;
    use crate::tasks::CompactTask;
    use crate::tasks::RegularTask;
    use crate::tasks::UndoTask;
    use crate::tasks::UserShellCommandTask;
    use codex_protocol::custom_prompts::CustomPrompt;
    use codex_protocol::protocol::ErrorEvent;
    use codex_protocol::protocol::Event;
    use codex_protocol::protocol::EventMsg;
    use codex_protocol::protocol::ListCustomPromptsResponseEvent;
    use codex_protocol::protocol::Op;
    use codex_protocol::protocol::ReviewDecision;
    use codex_protocol::protocol::ReviewRequest;
    use codex_protocol::protocol::TurnAbortReason;

    use codex_protocol::user_input::UserInput;
    use std::sync::Arc;
    use tracing::info;
    use tracing::warn;

    pub async fn interrupt(sess: &Arc<Session>) {
        sess.interrupt_task().await;
    }

    pub async fn override_turn_context(sess: &Session, updates: SessionSettingsUpdate) {
        sess.update_settings(updates).await;
    }

    pub async fn user_input_or_turn(
        sess: &Arc<Session>,
        sub_id: String,
        op: Op,
        previous_context: &mut Option<Arc<TurnContext>>,
    ) {
        let (items, updates) = match op {
            Op::UserTurn {
                cwd,
                approval_policy,
                sandbox_policy,
                model,
                effort,
                summary,
                final_output_json_schema,
                items,
            } => (
                items,
                SessionSettingsUpdate {
                    cwd: Some(cwd),
                    approval_policy: Some(approval_policy),
                    sandbox_policy: Some(sandbox_policy),
                    model: Some(model),
                    reasoning_effort: Some(effort),
                    reasoning_summary: Some(summary),
                    final_output_json_schema: Some(final_output_json_schema),
                },
            ),
            Op::UserInput { items } => (items, SessionSettingsUpdate::default()),
            _ => unreachable!(),
        };

        let current_context = sess.new_turn_with_sub_id(sub_id, updates).await;
        current_context
            .client
            .get_otel_event_manager()
            .user_prompt(&items);

        // Attempt to inject input into current task
        if let Err(items) = sess.inject_input(items).await {
            if let Some(env_item) =
                sess.build_environment_update_item(previous_context.as_ref(), &current_context)
            {
                sess.record_conversation_items(&current_context, std::slice::from_ref(&env_item))
                    .await;
            }

            sess.spawn_task(Arc::clone(&current_context), items, RegularTask)
                .await;
            *previous_context = Some(current_context);
        }
    }

    pub async fn run_user_shell_command(
        sess: &Arc<Session>,
        sub_id: String,
        command: String,
        previous_context: &mut Option<Arc<TurnContext>>,
    ) {
        let turn_context = sess
            .new_turn_with_sub_id(sub_id, SessionSettingsUpdate::default())
            .await;
        sess.spawn_task(
            Arc::clone(&turn_context),
            Vec::new(),
            UserShellCommandTask::new(command),
        )
        .await;
        *previous_context = Some(turn_context);
    }

    pub async fn exec_approval(sess: &Arc<Session>, id: String, decision: ReviewDecision) {
        match decision {
            ReviewDecision::Abort => {
                sess.interrupt_task().await;
            }
            other => sess.notify_approval(&id, other).await,
        }
    }

    pub async fn patch_approval(sess: &Arc<Session>, id: String, decision: ReviewDecision) {
        match decision {
            ReviewDecision::Abort => {
                sess.interrupt_task().await;
            }
            other => sess.notify_approval(&id, other).await,
        }
    }

    pub async fn add_to_history(sess: &Arc<Session>, config: &Arc<Config>, text: String) {
        let id = sess.conversation_id;
        let config = Arc::clone(config);
        tokio::spawn(async move {
            if let Err(e) = crate::message_history::append_entry(&text, &id, &config).await {
                warn!("failed to append to message history: {e}");
            }
        });
    }

    pub async fn get_history_entry_request(
        sess: &Arc<Session>,
        config: &Arc<Config>,
        sub_id: String,
        offset: usize,
        log_id: u64,
    ) {
        let config = Arc::clone(config);
        let sess_clone = Arc::clone(sess);

        tokio::spawn(async move {
            // Run lookup in blocking thread because it does file IO + locking.
            let entry_opt = tokio::task::spawn_blocking(move || {
                crate::message_history::lookup(log_id, offset, &config)
            })
            .await
            .unwrap_or(None);

            let event = Event {
                id: sub_id,
                msg: EventMsg::GetHistoryEntryResponse(
                    crate::protocol::GetHistoryEntryResponseEvent {
                        offset,
                        log_id,
                        entry: entry_opt.map(|e| codex_protocol::message_history::HistoryEntry {
                            conversation_id: e.session_id,
                            ts: e.ts,
                            text: e.text,
                        }),
                    },
                ),
            };

            sess_clone.send_event_raw(event).await;
        });
    }

    pub async fn list_mcp_tools(sess: &Session, config: &Arc<Config>, sub_id: String) {
        let mcp_connection_manager = sess.services.mcp_connection_manager.read().await;
        let (tools, auth_status_entries, resources, resource_templates) = tokio::join!(
            mcp_connection_manager.list_all_tools(),
            compute_auth_statuses(
                config.mcp_servers.iter(),
                config.mcp_oauth_credentials_store_mode,
            ),
            mcp_connection_manager.list_all_resources(),
            mcp_connection_manager.list_all_resource_templates(),
        );
        let auth_statuses = auth_status_entries
            .iter()
            .map(|(name, entry)| (name.clone(), entry.auth_status))
            .collect();
        let event = Event {
            id: sub_id,
            msg: EventMsg::McpListToolsResponse(crate::protocol::McpListToolsResponseEvent {
                tools: tools
                    .into_iter()
                    .map(|(name, tool)| (name, tool.tool))
                    .collect(),
                resources,
                resource_templates,
                auth_statuses,
            }),
        };
        sess.send_event_raw(event).await;
    }

    pub async fn list_custom_prompts(sess: &Session, sub_id: String) {
        let custom_prompts: Vec<CustomPrompt> =
            if let Some(dir) = crate::custom_prompts::default_prompts_dir() {
                crate::custom_prompts::discover_prompts_in(&dir).await
            } else {
                Vec::new()
            };

        let event = Event {
            id: sub_id,
            msg: EventMsg::ListCustomPromptsResponse(ListCustomPromptsResponseEvent {
                custom_prompts,
            }),
        };
        sess.send_event_raw(event).await;
    }

    pub async fn undo(sess: &Arc<Session>, sub_id: String) {
        let turn_context = sess
            .new_turn_with_sub_id(sub_id, SessionSettingsUpdate::default())
            .await;
        sess.spawn_task(turn_context, Vec::new(), UndoTask::new())
            .await;
    }

    pub async fn compact(sess: &Arc<Session>, sub_id: String) {
        let turn_context = sess
            .new_turn_with_sub_id(sub_id, SessionSettingsUpdate::default())
            .await;

        sess.spawn_task(
            Arc::clone(&turn_context),
            vec![UserInput::Text {
                text: turn_context.compact_prompt().to_string(),
            }],
            CompactTask,
        )
        .await;
    }

    pub async fn shutdown(sess: &Arc<Session>, sub_id: String) -> bool {
        sess.abort_all_tasks(TurnAbortReason::Interrupted).await;
        info!("Shutting down Codex instance");

        // Gracefully flush and shutdown rollout recorder on session end so tests
        // that inspect the rollout file do not race with the background writer.
        let recorder_opt = {
            let mut guard = sess.services.rollout.lock().await;
            guard.take()
        };
        if let Some(rec) = recorder_opt
            && let Err(e) = rec.shutdown().await
        {
            warn!("failed to shutdown rollout recorder: {e}");
            let event = Event {
                id: sub_id.clone(),
                msg: EventMsg::Error(ErrorEvent {
                    message: "Failed to shutdown rollout recorder".to_string(),
                }),
            };
            sess.send_event_raw(event).await;
        }

        let event = Event {
            id: sub_id,
            msg: EventMsg::ShutdownComplete,
        };
        sess.send_event_raw(event).await;
        true
    }

    pub async fn review(
        sess: &Arc<Session>,
        config: &Arc<Config>,
        sub_id: String,
        review_request: ReviewRequest,
    ) {
        let turn_context = sess
            .new_turn_with_sub_id(sub_id.clone(), SessionSettingsUpdate::default())
            .await;
        spawn_review_thread(
            Arc::clone(sess),
            Arc::clone(config),
            turn_context.clone(),
            sub_id,
            review_request,
        )
        .await;
    }
}

/// Spawn a review thread using the given prompt.
async fn spawn_review_thread(
    sess: Arc<Session>,
    config: Arc<Config>,
    parent_turn_context: Arc<TurnContext>,
    sub_id: String,
    review_request: ReviewRequest,
) {
    let model = config.review_model.clone();
    let review_model_family = find_family_for_model(&model)
        .unwrap_or_else(|| parent_turn_context.client.get_model_family());
    // For reviews, disable web_search and view_image regardless of global settings.
    let mut review_features = config.features.clone();
    review_features
        .disable(crate::features::Feature::WebSearchRequest)
        .disable(crate::features::Feature::ViewImageTool);
    let tools_config = ToolsConfig::new(&ToolsConfigParams {
        model_family: &review_model_family,
        features: &review_features,
    });

    let base_instructions = REVIEW_PROMPT.to_string();
    let review_prompt = review_request.prompt.clone();
    let provider = parent_turn_context.client.get_provider();
    let auth_manager = parent_turn_context.client.get_auth_manager();
    let model_family = review_model_family.clone();

    // Build per‑turn client with the requested model/family.
    let mut per_turn_config = (*config).clone();
    per_turn_config.model = model.clone();
    per_turn_config.model_family = model_family.clone();
    per_turn_config.model_reasoning_effort = Some(ReasoningEffortConfig::Low);
    per_turn_config.model_reasoning_summary = ReasoningSummaryConfig::Detailed;
    if let Some(model_info) = get_model_info(&model_family) {
        per_turn_config.model_context_window = Some(model_info.context_window);
    }

    let otel_event_manager = parent_turn_context
        .client
        .get_otel_event_manager()
        .with_model(
            per_turn_config.model.as_str(),
            per_turn_config.model_family.slug.as_str(),
        );

    let per_turn_config = Arc::new(per_turn_config);
    let client = ModelClient::new(
        per_turn_config.clone(),
        auth_manager,
        otel_event_manager,
        provider,
        per_turn_config.model_reasoning_effort,
        per_turn_config.model_reasoning_summary,
        sess.conversation_id,
        parent_turn_context.client.get_session_source(),
    );

    let review_turn_context = TurnContext {
        sub_id: sub_id.to_string(),
        client,
        tools_config,
        developer_instructions: None,
        user_instructions: None,
        base_instructions: Some(base_instructions.clone()),
        compact_prompt: parent_turn_context.compact_prompt.clone(),
        approval_policy: parent_turn_context.approval_policy,
        sandbox_policy: parent_turn_context.sandbox_policy.clone(),
        shell_environment_policy: parent_turn_context.shell_environment_policy.clone(),
        cwd: parent_turn_context.cwd.clone(),
        final_output_json_schema: None,
        codex_linux_sandbox_exe: parent_turn_context.codex_linux_sandbox_exe.clone(),
        tool_call_gate: Arc::new(ReadinessFlag::new()),
        exec_policy: parent_turn_context.exec_policy.clone(),
        truncation_policy: TruncationPolicy::new(&per_turn_config),
    };

    // Seed the child task with the review prompt as the initial user message.
    let input: Vec<UserInput> = vec![UserInput::Text {
        text: review_prompt,
    }];
    let tc = Arc::new(review_turn_context);
    sess.spawn_task(
        tc.clone(),
        input,
        ReviewTask::new(review_request.append_to_original_thread),
    )
    .await;

    // Announce entering review mode so UIs can switch modes.
    sess.send_event(&tc, EventMsg::EnteredReviewMode(review_request))
        .await;
}

/// Takes a user message as input and runs a loop where, at each turn, the model
/// replies with either:
///
/// - requested function calls
/// - an assistant message
///
/// While it is possible for the model to return multiple of these items in a
/// single turn, in practice, we generally one item per turn:
///
/// - If the model requests a function call, we execute it and send the output
///   back to the model in the next turn.
/// - If the model sends only an assistant message, we record it in the
///   conversation history and consider the task complete.
///
pub(crate) async fn run_task(
    sess: Arc<Session>,
    turn_context: Arc<TurnContext>,
    input: Vec<UserInput>,
    cancellation_token: CancellationToken,
) -> Option<String> {
    if input.is_empty() {
        return None;
    }
    let event = EventMsg::TaskStarted(TaskStartedEvent {
        model_context_window: turn_context.client.get_model_context_window(),
    });
    sess.send_event(&turn_context, event).await;

    let initial_input_for_turn: ResponseInputItem = ResponseInputItem::from(input);
    sess.record_input_and_rollout_usermsg(turn_context.as_ref(), &initial_input_for_turn)
        .await;

    sess.maybe_start_ghost_snapshot(Arc::clone(&turn_context), cancellation_token.child_token())
        .await;
    let mut last_agent_message: Option<String> = None;
    // Although from the perspective of codex.rs, TurnDiffTracker has the lifecycle of a Task which contains
    // many turns, from the perspective of the user, it is a single turn.
    let turn_diff_tracker = Arc::new(tokio::sync::Mutex::new(TurnDiffTracker::new()));

    loop {
        // Note that pending_input would be something like a message the user
        // submitted through the UI while the model was running. Though the UI
        // may support this, the model might not.
        let pending_input = sess
            .get_pending_input()
            .await
            .into_iter()
            .map(ResponseItem::from)
            .collect::<Vec<ResponseItem>>();

        // Construct the input that we will send to the model.
        let turn_input: Vec<ResponseItem> = {
            sess.record_conversation_items(&turn_context, &pending_input)
                .await;
            sess.clone_history().await.get_history_for_prompt()
        };

        let turn_input_messages = turn_input
            .iter()
            .filter_map(|item| match parse_turn_item(item) {
                Some(TurnItem::UserMessage(user_message)) => Some(user_message),
                _ => None,
            })
            .map(|user_message| user_message.message())
            .collect::<Vec<String>>();
        match run_turn(
            Arc::clone(&sess),
            Arc::clone(&turn_context),
            Arc::clone(&turn_diff_tracker),
            turn_input,
            cancellation_token.child_token(),
        )
        .await
        {
            Ok(turn_output) => {
                let TurnRunResult {
                    processed_items,
                    total_token_usage,
                } = turn_output;
                let limit = turn_context
                    .client
                    .get_auto_compact_token_limit()
                    .unwrap_or(i64::MAX);
                let total_usage_tokens = total_token_usage
                    .as_ref()
                    .map(TokenUsage::tokens_in_context_window);
                let token_limit_reached = total_usage_tokens
                    .map(|tokens| tokens >= limit)
                    .unwrap_or(false);
                let (responses, items_to_record_in_conversation_history) =
                    process_items(processed_items, &sess, &turn_context).await;

                // as long as compaction works well in getting us way below the token limit, we shouldn't worry about being in an infinite loop.
                if token_limit_reached {
                    if should_use_remote_compact_task(&sess).await {
                        run_inline_remote_auto_compact_task(sess.clone(), turn_context.clone())
                            .await;
                    } else {
                        run_inline_auto_compact_task(sess.clone(), turn_context.clone()).await;
                    }
                    continue;
                }

                if responses.is_empty() {
                    last_agent_message = get_last_assistant_message_from_turn(
                        &items_to_record_in_conversation_history,
                    );
                    sess.notifier()
                        .notify(&UserNotification::AgentTurnComplete {
                            thread_id: sess.conversation_id.to_string(),
                            turn_id: turn_context.sub_id.clone(),
                            cwd: turn_context.cwd.display().to_string(),
                            input_messages: turn_input_messages,
                            last_assistant_message: last_agent_message.clone(),
                        });
                    break;
                }
                continue;
            }
            Err(CodexErr::TurnAborted {
                dangling_artifacts: processed_items,
            }) => {
                let _ = process_items(processed_items, &sess, &turn_context).await;
                // Aborted turn is reported via a different event.
                break;
            }
            Err(e) => {
                info!("Turn error: {e:#}");
                let event = EventMsg::Error(ErrorEvent {
                    message: e.to_string(),
                });
                sess.send_event(&turn_context, event).await;
                // let the user continue the conversation
                break;
            }
        }
    }

    last_agent_message
}

async fn run_turn(
    sess: Arc<Session>,
    turn_context: Arc<TurnContext>,
    turn_diff_tracker: SharedTurnDiffTracker,
    input: Vec<ResponseItem>,
    cancellation_token: CancellationToken,
) -> CodexResult<TurnRunResult> {
    let mcp_tools = sess
        .services
        .mcp_connection_manager
        .read()
        .await
        .list_all_tools()
        .or_cancel(&cancellation_token)
        .await?;
    let router = Arc::new(ToolRouter::from_config(
        &turn_context.tools_config,
<<<<<<< HEAD
        Some(mcp_tools),
        sess.fs.clone(),
=======
        Some(
            mcp_tools
                .into_iter()
                .map(|(name, tool)| (name, tool.tool))
                .collect(),
        ),
>>>>>>> 54e6e4ac
    ));

    let model_supports_parallel = turn_context
        .client
        .get_model_family()
        .supports_parallel_tool_calls;

    // TODO(jif) revert once testing phase is done.
    let parallel_tool_calls = model_supports_parallel
        && sess
            .state
            .lock()
            .await
            .session_configuration
            .features
            .enabled(Feature::ParallelToolCalls);
    let mut base_instructions = turn_context.base_instructions.clone();
    if parallel_tool_calls {
        static INSTRUCTIONS: &str = include_str!("../templates/parallel/instructions.md");
        if let Some(family) =
            find_family_for_model(&sess.state.lock().await.session_configuration.model)
        {
            let mut new_instructions = base_instructions.unwrap_or(family.base_instructions);
            new_instructions.push_str(INSTRUCTIONS);
            base_instructions = Some(new_instructions);
        }
    }
    let prompt = Prompt {
        input,
        tools: router.specs(),
        parallel_tool_calls,
        base_instructions_override: base_instructions,
        output_schema: turn_context.final_output_json_schema.clone(),
    };

    let mut retries = 0;
    loop {
        match try_run_turn(
            Arc::clone(&router),
            Arc::clone(&sess),
            Arc::clone(&turn_context),
            Arc::clone(&turn_diff_tracker),
            &prompt,
            cancellation_token.child_token(),
        )
        .await
        {
            Ok(output) => return Ok(output),
            Err(CodexErr::TurnAborted {
                dangling_artifacts: processed_items,
            }) => {
                return Err(CodexErr::TurnAborted {
                    dangling_artifacts: processed_items,
                });
            }
            Err(CodexErr::Interrupted) => return Err(CodexErr::Interrupted),
            Err(CodexErr::EnvVar(var)) => return Err(CodexErr::EnvVar(var)),
            Err(e @ CodexErr::Fatal(_)) => return Err(e),
            Err(e @ CodexErr::ContextWindowExceeded) => {
                sess.set_total_tokens_full(&turn_context).await;
                return Err(e);
            }
            Err(CodexErr::UsageLimitReached(e)) => {
                let rate_limits = e.rate_limits.clone();
                if let Some(rate_limits) = rate_limits {
                    sess.update_rate_limits(&turn_context, rate_limits).await;
                }
                return Err(CodexErr::UsageLimitReached(e));
            }
            Err(CodexErr::UsageNotIncluded) => return Err(CodexErr::UsageNotIncluded),
            Err(e @ CodexErr::QuotaExceeded) => return Err(e),
            Err(e @ CodexErr::RefreshTokenFailed(_)) => return Err(e),
            Err(e) => {
                // Use the configured provider-specific stream retry budget.
                let max_retries = turn_context.client.get_provider().stream_max_retries();
                if retries < max_retries {
                    retries += 1;
                    let delay = match e {
                        CodexErr::Stream(_, Some(delay)) => delay,
                        _ => backoff(retries),
                    };
                    warn!(
                        "stream disconnected - retrying turn ({retries}/{max_retries} in {delay:?})...",
                    );

                    // Surface retry information to any UI/front‑end so the
                    // user understands what is happening instead of staring
                    // at a seemingly frozen screen.
                    sess.notify_stream_error(
                        &turn_context,
                        format!("Reconnecting... {retries}/{max_retries}"),
                    )
                    .await;

                    tokio::time::sleep(delay).await;
                } else {
                    return Err(e);
                }
            }
        }
    }
}

/// When the model is prompted, it returns a stream of events. Some of these
/// events map to a `ResponseItem`. A `ResponseItem` may need to be
/// "handled" such that it produces a `ResponseInputItem` that needs to be
/// sent back to the model on the next turn.
#[derive(Debug)]
pub struct ProcessedResponseItem {
    pub item: ResponseItem,
    pub response: Option<ResponseInputItem>,
}

#[derive(Debug)]
struct TurnRunResult {
    processed_items: Vec<ProcessedResponseItem>,
    total_token_usage: Option<TokenUsage>,
}

#[allow(clippy::too_many_arguments)]
async fn try_run_turn(
    router: Arc<ToolRouter>,
    sess: Arc<Session>,
    turn_context: Arc<TurnContext>,
    turn_diff_tracker: SharedTurnDiffTracker,
    prompt: &Prompt,
    cancellation_token: CancellationToken,
) -> CodexResult<TurnRunResult> {
    let rollout_item = RolloutItem::TurnContext(TurnContextItem {
        cwd: turn_context.cwd.clone(),
        approval_policy: turn_context.approval_policy,
        sandbox_policy: turn_context.sandbox_policy.clone(),
        model: turn_context.client.get_model(),
        effort: turn_context.client.get_reasoning_effort(),
        summary: turn_context.client.get_reasoning_summary(),
    });

    sess.persist_rollout_items(&[rollout_item]).await;
    let mut stream = turn_context
        .client
        .clone()
        .stream(prompt)
        .or_cancel(&cancellation_token)
        .await??;

    let tool_runtime = ToolCallRuntime::new(
        Arc::clone(&router),
        Arc::clone(&sess),
        Arc::clone(&turn_context),
        Arc::clone(&turn_diff_tracker),
    );
    let mut output: FuturesOrdered<BoxFuture<CodexResult<ProcessedResponseItem>>> =
        FuturesOrdered::new();

    let mut active_item: Option<TurnItem> = None;

    loop {
        // Poll the next item from the model stream. We must inspect *both* Ok and Err
        // cases so that transient stream failures (e.g., dropped SSE connection before
        // `response.completed`) bubble up and trigger the caller's retry logic.
        let event = match stream.next().or_cancel(&cancellation_token).await {
            Ok(event) => event,
            Err(codex_async_utils::CancelErr::Cancelled) => {
                let processed_items = output.try_collect().await?;
                return Err(CodexErr::TurnAborted {
                    dangling_artifacts: processed_items,
                });
            }
        };

        let event = match event {
            Some(res) => res?,
            None => {
                return Err(CodexErr::Stream(
                    "stream closed before response.completed".into(),
                    None,
                ));
            }
        };

        let add_completed = &mut |response_item: ProcessedResponseItem| {
            output.push_back(future::ready(Ok(response_item)).boxed());
        };

        match event {
            ResponseEvent::Created => {}
            ResponseEvent::OutputItemDone(item) => {
                let previously_active_item = active_item.take();
                match ToolRouter::build_tool_call(sess.as_ref(), item.clone()).await {
                    Ok(Some(call)) => {
                        let payload_preview = call.payload.log_payload().into_owned();
                        tracing::info!("ToolCall: {} {}", call.tool_name, payload_preview);

                        let response =
                            tool_runtime.handle_tool_call(call, cancellation_token.child_token());

                        output.push_back(
                            async move {
                                Ok(ProcessedResponseItem {
                                    item,
                                    response: Some(response.await?),
                                })
                            }
                            .boxed(),
                        );
                    }
                    Ok(None) => {
                        if let Some(turn_item) = handle_non_tool_response_item(&item).await {
                            if previously_active_item.is_none() {
                                sess.emit_turn_item_started(&turn_context, &turn_item).await;
                            }

                            sess.emit_turn_item_completed(&turn_context, turn_item)
                                .await;
                        }

                        add_completed(ProcessedResponseItem {
                            item,
                            response: None,
                        });
                    }
                    Err(FunctionCallError::MissingLocalShellCallId) => {
                        let msg = "LocalShellCall without call_id or id";
                        turn_context
                            .client
                            .get_otel_event_manager()
                            .log_tool_failed("local_shell", msg);
                        error!(msg);

                        let response = ResponseInputItem::FunctionCallOutput {
                            call_id: String::new(),
                            output: FunctionCallOutputPayload {
                                content: msg.to_string(),
                                ..Default::default()
                            },
                        };
                        add_completed(ProcessedResponseItem {
                            item,
                            response: Some(response),
                        });
                    }
                    Err(FunctionCallError::RespondToModel(message))
                    | Err(FunctionCallError::Denied(message)) => {
                        let response = ResponseInputItem::FunctionCallOutput {
                            call_id: String::new(),
                            output: FunctionCallOutputPayload {
                                content: message,
                                ..Default::default()
                            },
                        };
                        add_completed(ProcessedResponseItem {
                            item,
                            response: Some(response),
                        });
                    }
                    Err(FunctionCallError::Fatal(message)) => {
                        return Err(CodexErr::Fatal(message));
                    }
                }
            }
            ResponseEvent::OutputItemAdded(item) => {
                if let Some(turn_item) = handle_non_tool_response_item(&item).await {
                    let tracked_item = turn_item.clone();
                    sess.emit_turn_item_started(&turn_context, &turn_item).await;

                    active_item = Some(tracked_item);
                }
            }
            ResponseEvent::RateLimits(snapshot) => {
                // Update internal state with latest rate limits, but defer sending until
                // token usage is available to avoid duplicate TokenCount events.
                sess.update_rate_limits(&turn_context, snapshot).await;
            }
            ResponseEvent::Completed {
                response_id: _,
                token_usage,
            } => {
                sess.update_token_usage_info(&turn_context, token_usage.as_ref())
                    .await;
                let processed_items = output.try_collect().await?;
                let unified_diff = {
                    let mut tracker = turn_diff_tracker.lock().await;
                    tracker.get_unified_diff()
                };
                if let Ok(Some(unified_diff)) = unified_diff {
                    let msg = EventMsg::TurnDiff(TurnDiffEvent { unified_diff });
                    sess.send_event(&turn_context, msg).await;
                }

                let result = TurnRunResult {
                    processed_items,
                    total_token_usage: token_usage.clone(),
                };

                return Ok(result);
            }
            ResponseEvent::OutputTextDelta(delta) => {
                // In review child threads, suppress assistant text deltas; the
                // UI will show a selection popup from the final ReviewOutput.
                if let Some(active) = active_item.as_ref() {
                    let event = AgentMessageContentDeltaEvent {
                        thread_id: sess.conversation_id.to_string(),
                        turn_id: turn_context.sub_id.clone(),
                        item_id: active.id(),
                        delta: delta.clone(),
                    };
                    sess.send_event(&turn_context, EventMsg::AgentMessageContentDelta(event))
                        .await;
                } else {
                    error_or_panic("ReasoningSummaryDelta without active item".to_string());
                }
            }
            ResponseEvent::ReasoningSummaryDelta {
                delta,
                summary_index,
            } => {
                if let Some(active) = active_item.as_ref() {
                    let event = ReasoningContentDeltaEvent {
                        thread_id: sess.conversation_id.to_string(),
                        turn_id: turn_context.sub_id.clone(),
                        item_id: active.id(),
                        delta,
                        summary_index,
                    };
                    sess.send_event(&turn_context, EventMsg::ReasoningContentDelta(event))
                        .await;
                } else {
                    error_or_panic("ReasoningSummaryDelta without active item".to_string());
                }
            }
            ResponseEvent::ReasoningSummaryPartAdded { summary_index } => {
                if let Some(active) = active_item.as_ref() {
                    let event =
                        EventMsg::AgentReasoningSectionBreak(AgentReasoningSectionBreakEvent {
                            item_id: active.id(),
                            summary_index,
                        });
                    sess.send_event(&turn_context, event).await;
                } else {
                    error_or_panic("ReasoningSummaryPartAdded without active item".to_string());
                }
            }
            ResponseEvent::ReasoningContentDelta {
                delta,
                content_index,
            } => {
                if let Some(active) = active_item.as_ref() {
                    let event = ReasoningRawContentDeltaEvent {
                        thread_id: sess.conversation_id.to_string(),
                        turn_id: turn_context.sub_id.clone(),
                        item_id: active.id(),
                        delta,
                        content_index,
                    };
                    sess.send_event(&turn_context, EventMsg::ReasoningRawContentDelta(event))
                        .await;
                } else {
                    error_or_panic("ReasoningRawContentDelta without active item".to_string());
                }
            }
        }
    }
}

async fn handle_non_tool_response_item(item: &ResponseItem) -> Option<TurnItem> {
    debug!(?item, "Output item");

    match item {
        ResponseItem::Message { .. }
        | ResponseItem::Reasoning { .. }
        | ResponseItem::WebSearchCall { .. } => parse_turn_item(item),
        ResponseItem::FunctionCallOutput { .. } | ResponseItem::CustomToolCallOutput { .. } => {
            debug!("unexpected tool output from stream");
            None
        }
        _ => None,
    }
}

pub(super) fn get_last_assistant_message_from_turn(responses: &[ResponseItem]) -> Option<String> {
    responses.iter().rev().find_map(|item| {
        if let ResponseItem::Message { role, content, .. } = item {
            if role == "assistant" {
                content.iter().rev().find_map(|ci| {
                    if let ContentItem::OutputText { text } = ci {
                        Some(text.clone())
                    } else {
                        None
                    }
                })
            } else {
                None
            }
        } else {
            None
        }
    })
}

<<<<<<< HEAD
fn mcp_init_error_display(
    server_name: &str,
    entry: Option<&McpAuthStatusEntry>,
    err: &anyhow::Error,
) -> String {
    if let Some(McpServerTransportConfig::StreamableHttp {
        url,
        bearer_token_env_var,
        http_headers,
        ..
    }) = &entry.map(|entry| &entry.config.transport)
        && url == "https://api.githubcopilot.com/mcp/"
        && bearer_token_env_var.is_none()
        && http_headers.as_ref().map(HashMap::is_empty).unwrap_or(true)
    {
        // GitHub only supports OAUth for first party MCP clients.
        // That means that the user has to specify a personal access token either via bearer_token_env_var or http_headers.
        // https://github.com/github/github-mcp-server/issues/921#issuecomment-3221026448
        format!(
            "GitHub MCP does not support OAuth. Log in by adding a personal access token (https://github.com/settings/personal-access-tokens) to your environment and config.toml:\n[mcp_servers.{server_name}]\nbearer_token_env_var = CODEX_GITHUB_PERSONAL_ACCESS_TOKEN"
        )
    } else if is_mcp_client_auth_required_error(err) {
        format!(
            "The {server_name} MCP server is not logged in. Run `codex mcp login {server_name}`."
        )
    } else if is_mcp_client_startup_timeout_error(err) {
        let startup_timeout_secs = match entry {
            Some(entry) => match entry.config.startup_timeout_sec {
                Some(timeout) => timeout,
                None => DEFAULT_STARTUP_TIMEOUT,
            },
            None => DEFAULT_STARTUP_TIMEOUT,
        }
        .as_secs();
        format!(
            "MCP client for `{server_name}` timed out after {startup_timeout_secs} seconds. Add or adjust `startup_timeout_sec` in your config.toml:\n[mcp_servers.{server_name}]\nstartup_timeout_sec = XX"
        )
    } else {
        format!("MCP client for `{server_name}` failed to start: {err:#}")
    }
}

fn is_mcp_client_auth_required_error(error: &anyhow::Error) -> bool {
    // StreamableHttpError::AuthRequired from the MCP SDK.
    error.to_string().contains("Auth required")
}

pub trait Fs: codex_apply_patch::Fs {
    #[expect(clippy::type_complexity)]
    fn file_buffer(
        &self,
        path: &std::path::Path,
        _limit: usize,
    ) -> std::pin::Pin<
        Box<
            dyn Future<Output = std::io::Result<Box<dyn tokio::io::AsyncBufRead + Unpin + Send>>>
                + Send,
        >,
    > {
        let path = path.to_owned();
        Box::pin(async move {
            let file = tokio::fs::File::open(path).await?;
            Ok(Box::new(tokio::io::BufReader::new(file)) as _)
        })
    }
}

impl Fs for codex_apply_patch::StdFs {}

fn is_mcp_client_startup_timeout_error(error: &anyhow::Error) -> bool {
    let error_message = error.to_string();
    error_message.contains("request timed out")
        || error_message.contains("timed out handshaking with MCP server")
}

=======
>>>>>>> 54e6e4ac
use crate::features::Features;
#[cfg(test)]
pub(crate) use tests::make_session_and_context;

#[cfg(test)]
mod tests {
    use super::*;
    use crate::config::ConfigOverrides;
    use crate::config::ConfigToml;
    use crate::exec::ExecToolCallOutput;
    use crate::tools::format_exec_output_str;

    use crate::protocol::CompactedItem;
    use crate::protocol::InitialHistory;
    use crate::protocol::ResumedHistory;
    use crate::state::TaskKind;
    use crate::tasks::SessionTask;
    use crate::tasks::SessionTaskContext;
    use crate::tools::ToolRouter;
    use crate::tools::context::ToolInvocation;
    use crate::tools::context::ToolOutput;
    use crate::tools::context::ToolPayload;
    use crate::tools::handlers::ShellHandler;
    use crate::tools::handlers::UnifiedExecHandler;
    use crate::tools::registry::ToolHandler;
    use crate::turn_diff_tracker::TurnDiffTracker;
    use codex_app_server_protocol::AuthMode;
    use codex_protocol::models::ContentItem;
    use codex_protocol::models::ResponseItem;
    use std::time::Duration;
    use tokio::time::sleep;

    use mcp_types::ContentBlock;
    use mcp_types::TextContent;
    use pretty_assertions::assert_eq;
    use serde::Deserialize;
    use serde_json::json;
    use std::path::PathBuf;
    use std::sync::Arc;
    use std::time::Duration as StdDuration;

    #[test]
    fn reconstruct_history_matches_live_compactions() {
        let (session, turn_context) = make_session_and_context();
        let (rollout_items, expected) = sample_rollout(&session, &turn_context);

        let reconstructed = session.reconstruct_history_from_rollout(&turn_context, &rollout_items);

        assert_eq!(expected, reconstructed);
    }

    #[test]
    fn record_initial_history_reconstructs_resumed_transcript() {
        let (session, turn_context) = make_session_and_context();
        let (rollout_items, expected) = sample_rollout(&session, &turn_context);

        tokio_test::block_on(session.record_initial_history(InitialHistory::Resumed(
            ResumedHistory {
                conversation_id: ConversationId::default(),
                history: rollout_items,
                rollout_path: PathBuf::from("/tmp/resume.jsonl"),
            },
        )));

        let actual = tokio_test::block_on(async {
            session.state.lock().await.clone_history().get_history()
        });
        assert_eq!(expected, actual);
    }

    #[test]
    fn record_initial_history_reconstructs_forked_transcript() {
        let (session, turn_context) = make_session_and_context();
        let (rollout_items, expected) = sample_rollout(&session, &turn_context);

        tokio_test::block_on(session.record_initial_history(InitialHistory::Forked(rollout_items)));

        let actual = tokio_test::block_on(async {
            session.state.lock().await.clone_history().get_history()
        });
        assert_eq!(expected, actual);
    }

    #[test]
    fn prefers_structured_content_when_present() {
        let ctr = CallToolResult {
            // Content present but should be ignored because structured_content is set.
            content: vec![text_block("ignored")],
            is_error: None,
            structured_content: Some(json!({
                "ok": true,
                "value": 42
            })),
        };

        let got = FunctionCallOutputPayload::from(&ctr);
        let expected = FunctionCallOutputPayload {
            content: serde_json::to_string(&json!({
                "ok": true,
                "value": 42
            }))
            .unwrap(),
            success: Some(true),
            ..Default::default()
        };

        assert_eq!(expected, got);
    }

    #[test]
    fn includes_timed_out_message() {
        let exec = ExecToolCallOutput {
            exit_code: 0,
            stdout: StreamOutput::new(String::new()),
            stderr: StreamOutput::new(String::new()),
            aggregated_output: StreamOutput::new("Command output".to_string()),
            duration: StdDuration::from_secs(1),
            timed_out: true,
        };
        let (_, turn_context) = make_session_and_context();

        let out = format_exec_output_str(&exec, turn_context.truncation_policy);

        assert_eq!(
            out,
            "command timed out after 1000 milliseconds\nCommand output"
        );
    }

    #[test]
    fn falls_back_to_content_when_structured_is_null() {
        let ctr = CallToolResult {
            content: vec![text_block("hello"), text_block("world")],
            is_error: None,
            structured_content: Some(serde_json::Value::Null),
        };

        let got = FunctionCallOutputPayload::from(&ctr);
        let expected = FunctionCallOutputPayload {
            content: serde_json::to_string(&vec![text_block("hello"), text_block("world")])
                .unwrap(),
            success: Some(true),
            ..Default::default()
        };

        assert_eq!(expected, got);
    }

    #[test]
    fn success_flag_reflects_is_error_true() {
        let ctr = CallToolResult {
            content: vec![text_block("unused")],
            is_error: Some(true),
            structured_content: Some(json!({ "message": "bad" })),
        };

        let got = FunctionCallOutputPayload::from(&ctr);
        let expected = FunctionCallOutputPayload {
            content: serde_json::to_string(&json!({ "message": "bad" })).unwrap(),
            success: Some(false),
            ..Default::default()
        };

        assert_eq!(expected, got);
    }

    #[test]
    fn success_flag_true_with_no_error_and_content_used() {
        let ctr = CallToolResult {
            content: vec![text_block("alpha")],
            is_error: Some(false),
            structured_content: None,
        };

        let got = FunctionCallOutputPayload::from(&ctr);
        let expected = FunctionCallOutputPayload {
            content: serde_json::to_string(&vec![text_block("alpha")]).unwrap(),
            success: Some(true),
            ..Default::default()
        };

        assert_eq!(expected, got);
    }

    fn text_block(s: &str) -> ContentBlock {
        ContentBlock::TextContent(TextContent {
            annotations: None,
            text: s.to_string(),
            r#type: "text".to_string(),
        })
    }

    fn otel_event_manager(conversation_id: ConversationId, config: &Config) -> OtelEventManager {
        OtelEventManager::new(
            conversation_id,
            config.model.as_str(),
            config.model_family.slug.as_str(),
            None,
            Some("test@test.com".to_string()),
            Some(AuthMode::ChatGPT),
            false,
            "test".to_string(),
        )
    }

    pub(crate) fn make_session_and_context() -> (Session, TurnContext) {
        let (tx_event, _rx_event) = async_channel::unbounded();
        let codex_home = tempfile::tempdir().expect("create temp dir");
        let config = Config::load_from_base_config_with_overrides(
            ConfigToml::default(),
            ConfigOverrides::default(),
            codex_home.path().to_path_buf(),
        )
        .expect("load default test config");
        let config = Arc::new(config);
        let conversation_id = ConversationId::default();
        let otel_event_manager = otel_event_manager(conversation_id, config.as_ref());
        let auth_manager = AuthManager::shared(
            config.cwd.clone(),
            false,
            config.cli_auth_credentials_store_mode,
        );

        let session_configuration = SessionConfiguration {
            provider: config.model_provider.clone(),
            model: config.model.clone(),
            model_reasoning_effort: config.model_reasoning_effort,
            model_reasoning_summary: config.model_reasoning_summary,
            developer_instructions: config.developer_instructions.clone(),
            user_instructions: config.user_instructions.clone(),
            base_instructions: config.base_instructions.clone(),
            compact_prompt: config.compact_prompt.clone(),
            approval_policy: config.approval_policy,
            sandbox_policy: config.sandbox_policy.clone(),
            cwd: config.cwd.clone(),
            original_config_do_not_use: Arc::clone(&config),
            features: Features::default(),
            exec_policy: Arc::new(ExecPolicy::empty()),
            session_source: SessionSource::Exec,
        };

        let state = SessionState::new(session_configuration.clone());

        let services = SessionServices {
            mcp_connection_manager: Arc::new(RwLock::new(McpConnectionManager::default())),
            mcp_startup_cancellation_token: CancellationToken::new(),
            unified_exec_manager: UnifiedExecSessionManager::default(),
            notifier: UserNotifier::new(None),
            rollout: Mutex::new(None),
            user_shell: shell::Shell::Unknown,
            show_raw_agent_reasoning: config.show_raw_agent_reasoning,
            auth_manager: Arc::clone(&auth_manager),
            otel_event_manager: otel_event_manager.clone(),
            tool_approvals: Mutex::new(ApprovalStore::default()),
        };

        let turn_context = Session::make_turn_context(
            Some(Arc::clone(&auth_manager)),
            &otel_event_manager,
            session_configuration.provider.clone(),
            &session_configuration,
            conversation_id,
            "turn_id".to_string(),
        );

        let session = Session {
            conversation_id,
            tx_event,
            state: Mutex::new(state),
            active_turn: Mutex::new(None),
            services,
            next_internal_sub_id: AtomicU64::new(0),
            fs: Arc::new(codex_apply_patch::StdFs),
        };

        (session, turn_context)
    }

    // Like make_session_and_context, but returns Arc<Session> and the event receiver
    // so tests can assert on emitted events.
    fn make_session_and_context_with_rx() -> (
        Arc<Session>,
        Arc<TurnContext>,
        async_channel::Receiver<Event>,
    ) {
        let (tx_event, rx_event) = async_channel::unbounded();
        let codex_home = tempfile::tempdir().expect("create temp dir");
        let config = Config::load_from_base_config_with_overrides(
            ConfigToml::default(),
            ConfigOverrides::default(),
            codex_home.path().to_path_buf(),
        )
        .expect("load default test config");
        let config = Arc::new(config);
        let conversation_id = ConversationId::default();
        let otel_event_manager = otel_event_manager(conversation_id, config.as_ref());
        let auth_manager = AuthManager::shared(
            config.cwd.clone(),
            false,
            config.cli_auth_credentials_store_mode,
        );

        let session_configuration = SessionConfiguration {
            provider: config.model_provider.clone(),
            model: config.model.clone(),
            model_reasoning_effort: config.model_reasoning_effort,
            model_reasoning_summary: config.model_reasoning_summary,
            developer_instructions: config.developer_instructions.clone(),
            user_instructions: config.user_instructions.clone(),
            base_instructions: config.base_instructions.clone(),
            compact_prompt: config.compact_prompt.clone(),
            approval_policy: config.approval_policy,
            sandbox_policy: config.sandbox_policy.clone(),
            cwd: config.cwd.clone(),
            original_config_do_not_use: Arc::clone(&config),
            features: Features::default(),
            exec_policy: Arc::new(ExecPolicy::empty()),
            session_source: SessionSource::Exec,
        };

        let state = SessionState::new(session_configuration.clone());

        let services = SessionServices {
            mcp_connection_manager: Arc::new(RwLock::new(McpConnectionManager::default())),
            mcp_startup_cancellation_token: CancellationToken::new(),
            unified_exec_manager: UnifiedExecSessionManager::default(),
            notifier: UserNotifier::new(None),
            rollout: Mutex::new(None),
            user_shell: shell::Shell::Unknown,
            show_raw_agent_reasoning: config.show_raw_agent_reasoning,
            auth_manager: Arc::clone(&auth_manager),
            otel_event_manager: otel_event_manager.clone(),
            tool_approvals: Mutex::new(ApprovalStore::default()),
        };

        let turn_context = Arc::new(Session::make_turn_context(
            Some(Arc::clone(&auth_manager)),
            &otel_event_manager,
            session_configuration.provider.clone(),
            &session_configuration,
            conversation_id,
            "turn_id".to_string(),
        ));

        let session = Arc::new(Session {
            conversation_id,
            tx_event,
            state: Mutex::new(state),
            active_turn: Mutex::new(None),
            services,
            next_internal_sub_id: AtomicU64::new(0),
            fs: Arc::new(codex_apply_patch::StdFs),
        });

        (session, turn_context, rx_event)
    }

    #[derive(Clone, Copy)]
    struct NeverEndingTask {
        kind: TaskKind,
        listen_to_cancellation_token: bool,
    }

    #[async_trait::async_trait]
    impl SessionTask for NeverEndingTask {
        fn kind(&self) -> TaskKind {
            self.kind
        }

        async fn run(
            self: Arc<Self>,
            _session: Arc<SessionTaskContext>,
            _ctx: Arc<TurnContext>,
            _input: Vec<UserInput>,
            cancellation_token: CancellationToken,
        ) -> Option<String> {
            if self.listen_to_cancellation_token {
                cancellation_token.cancelled().await;
                return None;
            }
            loop {
                sleep(Duration::from_secs(60)).await;
            }
        }
    }

    #[tokio::test(flavor = "multi_thread", worker_threads = 2)]
    #[test_log::test]
    async fn abort_regular_task_emits_turn_aborted_only() {
        let (sess, tc, rx) = make_session_and_context_with_rx();
        let input = vec![UserInput::Text {
            text: "hello".to_string(),
        }];
        sess.spawn_task(
            Arc::clone(&tc),
            input,
            NeverEndingTask {
                kind: TaskKind::Regular,
                listen_to_cancellation_token: false,
            },
        )
        .await;

        sess.abort_all_tasks(TurnAbortReason::Interrupted).await;

        let evt = tokio::time::timeout(std::time::Duration::from_secs(2), rx.recv())
            .await
            .expect("timeout waiting for event")
            .expect("event");
        match evt.msg {
            EventMsg::TurnAborted(e) => assert_eq!(TurnAbortReason::Interrupted, e.reason),
            other => panic!("unexpected event: {other:?}"),
        }
        assert!(rx.try_recv().is_err());
    }

    #[tokio::test]
    async fn abort_gracefuly_emits_turn_aborted_only() {
        let (sess, tc, rx) = make_session_and_context_with_rx();
        let input = vec![UserInput::Text {
            text: "hello".to_string(),
        }];
        sess.spawn_task(
            Arc::clone(&tc),
            input,
            NeverEndingTask {
                kind: TaskKind::Regular,
                listen_to_cancellation_token: true,
            },
        )
        .await;

        sess.abort_all_tasks(TurnAbortReason::Interrupted).await;

        let evt = rx.recv().await.expect("event");
        match evt.msg {
            EventMsg::TurnAborted(e) => assert_eq!(TurnAbortReason::Interrupted, e.reason),
            other => panic!("unexpected event: {other:?}"),
        }
        assert!(rx.try_recv().is_err());
    }

    #[tokio::test(flavor = "multi_thread", worker_threads = 2)]
    async fn abort_review_task_emits_exited_then_aborted_and_records_history() {
        let (sess, tc, rx) = make_session_and_context_with_rx();
        let input = vec![UserInput::Text {
            text: "start review".to_string(),
        }];
        sess.spawn_task(Arc::clone(&tc), input, ReviewTask::new(true))
            .await;

        sess.abort_all_tasks(TurnAbortReason::Interrupted).await;

        // Drain events until we observe ExitedReviewMode; earlier
        // RawResponseItem entries (e.g., environment context) may arrive first.
        loop {
            let evt = tokio::time::timeout(std::time::Duration::from_secs(1), rx.recv())
                .await
                .expect("timeout waiting for first event")
                .expect("first event");
            match evt.msg {
                EventMsg::ExitedReviewMode(ev) => {
                    assert!(ev.review_output.is_none());
                    break;
                }
                // Ignore any non-critical events before exit.
                _ => continue,
            }
        }
        loop {
            let evt = tokio::time::timeout(std::time::Duration::from_secs(2), rx.recv())
                .await
                .expect("timeout waiting for next event")
                .expect("event");
            match evt.msg {
                EventMsg::RawResponseItem(_) => continue,
                EventMsg::TurnAborted(e) => {
                    assert_eq!(TurnAbortReason::Interrupted, e.reason);
                    break;
                }
                other => panic!("unexpected second event: {other:?}"),
            }
        }

        let history = sess.clone_history().await.get_history();
        let found = history.iter().any(|item| match item {
            ResponseItem::Message { role, content, .. } if role == "user" => {
                content.iter().any(|ci| match ci {
                    ContentItem::InputText { text } => {
                        text.contains("<user_action>")
                            && text.contains("review")
                            && text.contains("interrupted")
                    }
                    _ => false,
                })
            }
            _ => false,
        });
        assert!(
            found,
            "synthetic review interruption not recorded in history"
        );
    }

    #[tokio::test]
    async fn fatal_tool_error_stops_turn_and_reports_error() {
        let (session, turn_context, _rx) = make_session_and_context_with_rx();
        let tools = {
            session
                .services
                .mcp_connection_manager
                .read()
                .await
                .list_all_tools()
                .await
        };
        let router = ToolRouter::from_config(
            &turn_context.tools_config,
<<<<<<< HEAD
            Some(session.services.mcp_connection_manager.list_all_tools()),
            Arc::new(codex_apply_patch::StdFs),
=======
            Some(
                tools
                    .into_iter()
                    .map(|(name, tool)| (name, tool.tool))
                    .collect(),
            ),
>>>>>>> 54e6e4ac
        );
        let item = ResponseItem::CustomToolCall {
            id: None,
            status: None,
            call_id: "call-1".to_string(),
            name: "shell".to_string(),
            input: "{}".to_string(),
        };

        let call = ToolRouter::build_tool_call(session.as_ref(), item.clone())
            .await
            .expect("build tool call")
            .expect("tool call present");
        let tracker = Arc::new(tokio::sync::Mutex::new(TurnDiffTracker::new()));
        let err = router
            .dispatch_tool_call(
                Arc::clone(&session),
                Arc::clone(&turn_context),
                tracker,
                call,
            )
            .await
            .expect_err("expected fatal error");

        match err {
            FunctionCallError::Fatal(message) => {
                assert_eq!(message, "tool shell invoked with incompatible payload");
            }
            other => panic!("expected FunctionCallError::Fatal, got {other:?}"),
        }
    }

    fn sample_rollout(
        session: &Session,
        turn_context: &TurnContext,
    ) -> (Vec<RolloutItem>, Vec<ResponseItem>) {
        let mut rollout_items = Vec::new();
        let mut live_history = ContextManager::new();

        let initial_context = session.build_initial_context(turn_context);
        for item in &initial_context {
            rollout_items.push(RolloutItem::ResponseItem(item.clone()));
        }
        live_history.record_items(initial_context.iter(), turn_context.truncation_policy);

        let user1 = ResponseItem::Message {
            id: None,
            role: "user".to_string(),
            content: vec![ContentItem::InputText {
                text: "first user".to_string(),
            }],
        };
        live_history.record_items(std::iter::once(&user1), turn_context.truncation_policy);
        rollout_items.push(RolloutItem::ResponseItem(user1.clone()));

        let assistant1 = ResponseItem::Message {
            id: None,
            role: "assistant".to_string(),
            content: vec![ContentItem::OutputText {
                text: "assistant reply one".to_string(),
            }],
        };
        live_history.record_items(std::iter::once(&assistant1), turn_context.truncation_policy);
        rollout_items.push(RolloutItem::ResponseItem(assistant1.clone()));

        let summary1 = "summary one";
        let snapshot1 = live_history.get_history();
        let user_messages1 = collect_user_messages(&snapshot1);
        let rebuilt1 = compact::build_compacted_history(
            session.build_initial_context(turn_context),
            &user_messages1,
            summary1,
        );
        live_history.replace(rebuilt1);
        rollout_items.push(RolloutItem::Compacted(CompactedItem {
            message: summary1.to_string(),
            replacement_history: None,
        }));

        let user2 = ResponseItem::Message {
            id: None,
            role: "user".to_string(),
            content: vec![ContentItem::InputText {
                text: "second user".to_string(),
            }],
        };
        live_history.record_items(std::iter::once(&user2), turn_context.truncation_policy);
        rollout_items.push(RolloutItem::ResponseItem(user2.clone()));

        let assistant2 = ResponseItem::Message {
            id: None,
            role: "assistant".to_string(),
            content: vec![ContentItem::OutputText {
                text: "assistant reply two".to_string(),
            }],
        };
        live_history.record_items(std::iter::once(&assistant2), turn_context.truncation_policy);
        rollout_items.push(RolloutItem::ResponseItem(assistant2.clone()));

        let summary2 = "summary two";
        let snapshot2 = live_history.get_history();
        let user_messages2 = collect_user_messages(&snapshot2);
        let rebuilt2 = compact::build_compacted_history(
            session.build_initial_context(turn_context),
            &user_messages2,
            summary2,
        );
        live_history.replace(rebuilt2);
        rollout_items.push(RolloutItem::Compacted(CompactedItem {
            message: summary2.to_string(),
            replacement_history: None,
        }));

        let user3 = ResponseItem::Message {
            id: None,
            role: "user".to_string(),
            content: vec![ContentItem::InputText {
                text: "third user".to_string(),
            }],
        };
        live_history.record_items(std::iter::once(&user3), turn_context.truncation_policy);
        rollout_items.push(RolloutItem::ResponseItem(user3.clone()));

        let assistant3 = ResponseItem::Message {
            id: None,
            role: "assistant".to_string(),
            content: vec![ContentItem::OutputText {
                text: "assistant reply three".to_string(),
            }],
        };
        live_history.record_items(std::iter::once(&assistant3), turn_context.truncation_policy);
        rollout_items.push(RolloutItem::ResponseItem(assistant3.clone()));

        (rollout_items, live_history.get_history())
    }

    #[tokio::test]
    async fn rejects_escalated_permissions_when_policy_not_on_request() {
        use crate::exec::ExecParams;
        use crate::protocol::AskForApproval;
        use crate::protocol::SandboxPolicy;
        use crate::turn_diff_tracker::TurnDiffTracker;
        use std::collections::HashMap;

        let (session, mut turn_context_raw) = make_session_and_context();
        // Ensure policy is NOT OnRequest so the early rejection path triggers
        turn_context_raw.approval_policy = AskForApproval::OnFailure;
        let session = Arc::new(session);
        let mut turn_context = Arc::new(turn_context_raw);

        let params = ExecParams {
            command: if cfg!(windows) {
                vec![
                    "cmd.exe".to_string(),
                    "/C".to_string(),
                    "echo hi".to_string(),
                ]
            } else {
                vec![
                    "/bin/sh".to_string(),
                    "-c".to_string(),
                    "echo hi".to_string(),
                ]
            },
            cwd: turn_context.cwd.clone(),
            timeout_ms: Some(1000),
            env: HashMap::new(),
            with_escalated_permissions: Some(true),
            justification: Some("test".to_string()),
            arg0: None,
        };

        let params2 = ExecParams {
            with_escalated_permissions: Some(false),
            ..params.clone()
        };

        let turn_diff_tracker = Arc::new(tokio::sync::Mutex::new(TurnDiffTracker::new()));

        let tool_name = "shell";
        let call_id = "test-call".to_string();

        let handler = ShellHandler;
        let resp = handler
            .handle(ToolInvocation {
                session: Arc::clone(&session),
                turn: Arc::clone(&turn_context),
                tracker: Arc::clone(&turn_diff_tracker),
                call_id,
                tool_name: tool_name.to_string(),
                payload: ToolPayload::Function {
                    arguments: serde_json::json!({
                        "command": params.command.clone(),
                        "workdir": Some(turn_context.cwd.to_string_lossy().to_string()),
                        "timeout_ms": params.timeout_ms,
                        "with_escalated_permissions": params.with_escalated_permissions,
                        "justification": params.justification.clone(),
                    })
                    .to_string(),
                },
            })
            .await;

        let Err(FunctionCallError::RespondToModel(output)) = resp else {
            panic!("expected error result");
        };

        let expected = format!(
            "approval policy is {policy:?}; reject command — you should not ask for escalated permissions if the approval policy is {policy:?}",
            policy = turn_context.approval_policy
        );

        pretty_assertions::assert_eq!(output, expected);

        // Now retry the same command WITHOUT escalated permissions; should succeed.
        // Force DangerFullAccess to avoid platform sandbox dependencies in tests.
        Arc::get_mut(&mut turn_context)
            .expect("unique turn context Arc")
            .sandbox_policy = SandboxPolicy::DangerFullAccess;

        let resp2 = handler
            .handle(ToolInvocation {
                session: Arc::clone(&session),
                turn: Arc::clone(&turn_context),
                tracker: Arc::clone(&turn_diff_tracker),
                call_id: "test-call-2".to_string(),
                tool_name: tool_name.to_string(),
                payload: ToolPayload::Function {
                    arguments: serde_json::json!({
                        "command": params2.command.clone(),
                        "workdir": Some(turn_context.cwd.to_string_lossy().to_string()),
                        "timeout_ms": params2.timeout_ms,
                        "with_escalated_permissions": params2.with_escalated_permissions,
                        "justification": params2.justification.clone(),
                    })
                    .to_string(),
                },
            })
            .await;

        let output = match resp2.expect("expected Ok result") {
            ToolOutput::Function { content, .. } => content,
            _ => panic!("unexpected tool output"),
        };

        #[derive(Deserialize, PartialEq, Eq, Debug)]
        struct ResponseExecMetadata {
            exit_code: i32,
        }

        #[derive(Deserialize)]
        struct ResponseExecOutput {
            output: String,
            metadata: ResponseExecMetadata,
        }

        let exec_output: ResponseExecOutput =
            serde_json::from_str(&output).expect("valid exec output json");

        pretty_assertions::assert_eq!(exec_output.metadata, ResponseExecMetadata { exit_code: 0 });
        assert!(exec_output.output.contains("hi"));
    }
    #[tokio::test]
    async fn unified_exec_rejects_escalated_permissions_when_policy_not_on_request() {
        use crate::protocol::AskForApproval;
        use crate::turn_diff_tracker::TurnDiffTracker;

        let (session, mut turn_context_raw) = make_session_and_context();
        turn_context_raw.approval_policy = AskForApproval::OnFailure;
        let session = Arc::new(session);
        let turn_context = Arc::new(turn_context_raw);
        let tracker = Arc::new(tokio::sync::Mutex::new(TurnDiffTracker::new()));

        let handler = UnifiedExecHandler;
        let resp = handler
            .handle(ToolInvocation {
                session: Arc::clone(&session),
                turn: Arc::clone(&turn_context),
                tracker: Arc::clone(&tracker),
                call_id: "exec-call".to_string(),
                tool_name: "exec_command".to_string(),
                payload: ToolPayload::Function {
                    arguments: serde_json::json!({
                        "cmd": "echo hi",
                        "with_escalated_permissions": true,
                        "justification": "need unsandboxed execution",
                    })
                    .to_string(),
                },
            })
            .await;

        let Err(FunctionCallError::RespondToModel(output)) = resp else {
            panic!("expected error result");
        };

        let expected = format!(
            "approval policy is {policy:?}; reject command — you cannot ask for escalated permissions if the approval policy is {policy:?}",
            policy = turn_context.approval_policy
        );

        pretty_assertions::assert_eq!(output, expected);
    }
}<|MERGE_RESOLUTION|>--- conflicted
+++ resolved
@@ -1980,17 +1980,13 @@
         .await?;
     let router = Arc::new(ToolRouter::from_config(
         &turn_context.tools_config,
-<<<<<<< HEAD
-        Some(mcp_tools),
-        sess.fs.clone(),
-=======
         Some(
             mcp_tools
                 .into_iter()
                 .map(|(name, tool)| (name, tool.tool))
                 .collect(),
         ),
->>>>>>> 54e6e4ac
+        sess.fs.clone(),
     ));
 
     let model_supports_parallel = turn_context
@@ -2390,53 +2386,7 @@
     })
 }
 
-<<<<<<< HEAD
-fn mcp_init_error_display(
-    server_name: &str,
-    entry: Option<&McpAuthStatusEntry>,
-    err: &anyhow::Error,
-) -> String {
-    if let Some(McpServerTransportConfig::StreamableHttp {
-        url,
-        bearer_token_env_var,
-        http_headers,
-        ..
-    }) = &entry.map(|entry| &entry.config.transport)
-        && url == "https://api.githubcopilot.com/mcp/"
-        && bearer_token_env_var.is_none()
-        && http_headers.as_ref().map(HashMap::is_empty).unwrap_or(true)
-    {
-        // GitHub only supports OAUth for first party MCP clients.
-        // That means that the user has to specify a personal access token either via bearer_token_env_var or http_headers.
-        // https://github.com/github/github-mcp-server/issues/921#issuecomment-3221026448
-        format!(
-            "GitHub MCP does not support OAuth. Log in by adding a personal access token (https://github.com/settings/personal-access-tokens) to your environment and config.toml:\n[mcp_servers.{server_name}]\nbearer_token_env_var = CODEX_GITHUB_PERSONAL_ACCESS_TOKEN"
-        )
-    } else if is_mcp_client_auth_required_error(err) {
-        format!(
-            "The {server_name} MCP server is not logged in. Run `codex mcp login {server_name}`."
-        )
-    } else if is_mcp_client_startup_timeout_error(err) {
-        let startup_timeout_secs = match entry {
-            Some(entry) => match entry.config.startup_timeout_sec {
-                Some(timeout) => timeout,
-                None => DEFAULT_STARTUP_TIMEOUT,
-            },
-            None => DEFAULT_STARTUP_TIMEOUT,
-        }
-        .as_secs();
-        format!(
-            "MCP client for `{server_name}` timed out after {startup_timeout_secs} seconds. Add or adjust `startup_timeout_sec` in your config.toml:\n[mcp_servers.{server_name}]\nstartup_timeout_sec = XX"
-        )
-    } else {
-        format!("MCP client for `{server_name}` failed to start: {err:#}")
-    }
-}
-
-fn is_mcp_client_auth_required_error(error: &anyhow::Error) -> bool {
-    // StreamableHttpError::AuthRequired from the MCP SDK.
-    error.to_string().contains("Auth required")
-}
+
 
 pub trait Fs: codex_apply_patch::Fs {
     #[expect(clippy::type_complexity)]
@@ -2460,14 +2410,6 @@
 
 impl Fs for codex_apply_patch::StdFs {}
 
-fn is_mcp_client_startup_timeout_error(error: &anyhow::Error) -> bool {
-    let error_message = error.to_string();
-    error_message.contains("request timed out")
-        || error_message.contains("timed out handshaking with MCP server")
-}
-
-=======
->>>>>>> 54e6e4ac
 use crate::features::Features;
 #[cfg(test)]
 pub(crate) use tests::make_session_and_context;
@@ -2986,17 +2928,13 @@
         };
         let router = ToolRouter::from_config(
             &turn_context.tools_config,
-<<<<<<< HEAD
-            Some(session.services.mcp_connection_manager.list_all_tools()),
-            Arc::new(codex_apply_patch::StdFs),
-=======
             Some(
                 tools
                     .into_iter()
                     .map(|(name, tool)| (name, tool.tool))
                     .collect(),
             ),
->>>>>>> 54e6e4ac
+            Arc::new(codex_apply_patch::StdFs),
         );
         let item = ResponseItem::CustomToolCall {
             id: None,
