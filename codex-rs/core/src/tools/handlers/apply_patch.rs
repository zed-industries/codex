--- conflicted
+++ resolved
@@ -164,7 +164,6 @@
     }
 }
 
-<<<<<<< HEAD
 fn process_apply_patch(
     patch: &str,
     session: &crate::codex::Session,
@@ -202,15 +201,6 @@
     Ok(exec_output)
 }
 
-#[derive(Debug, Clone, Serialize, Deserialize, PartialEq, Eq, Hash)]
-#[serde(rename_all = "snake_case")]
-pub enum ApplyPatchToolType {
-    Freeform,
-    Function,
-}
-
-=======
->>>>>>> 4274e618
 #[allow(clippy::too_many_arguments)]
 pub(crate) async fn intercept_apply_patch(
     command: &[String],
