use crate::client_common::tools::ResponsesApiTool;
use crate::client_common::tools::ToolSpec;
use crate::features::Feature;
use crate::features::Features;
use crate::model_family::ModelFamily;
use crate::tools::handlers::PLAN_TOOL;
use crate::tools::handlers::apply_patch::ApplyPatchToolType;
use crate::tools::handlers::apply_patch::create_apply_patch_freeform_tool;
use crate::tools::handlers::apply_patch::create_apply_patch_json_tool;
use crate::tools::registry::ToolRegistryBuilder;
use serde::Deserialize;
use serde::Serialize;
use serde_json::Value as JsonValue;
use serde_json::json;
use std::collections::BTreeMap;
use std::collections::HashMap;

#[derive(Debug, Clone)]
pub enum ConfigShellToolType {
    Default,
    Local,
    Streamable,
}

#[derive(Debug, Clone)]
pub(crate) struct ToolsConfig {
    pub shell_type: ConfigShellToolType,
    pub apply_patch_tool_type: Option<ApplyPatchToolType>,
    pub web_search_request: bool,
    pub include_view_image_tool: bool,
    pub experimental_unified_exec_tool: bool,
    pub experimental_supported_tools: Vec<String>,
}

pub(crate) struct ToolsConfigParams<'a> {
    pub(crate) model_family: &'a ModelFamily,
    pub(crate) features: &'a Features,
}

impl ToolsConfig {
    pub fn new(params: &ToolsConfigParams) -> Self {
        let ToolsConfigParams {
            model_family,
            features,
        } = params;
        let use_streamable_shell_tool = features.enabled(Feature::StreamableShell);
        let experimental_unified_exec_tool = features.enabled(Feature::UnifiedExec);
        let include_apply_patch_tool = features.enabled(Feature::ApplyPatchFreeform);
        let include_web_search_request = features.enabled(Feature::WebSearchRequest);
        let include_view_image_tool = features.enabled(Feature::ViewImageTool);

        let shell_type = if use_streamable_shell_tool {
            ConfigShellToolType::Streamable
        } else if model_family.uses_local_shell_tool {
            ConfigShellToolType::Local
        } else {
            ConfigShellToolType::Default
        };

        let apply_patch_tool_type = match model_family.apply_patch_tool_type {
            Some(ApplyPatchToolType::Freeform) => Some(ApplyPatchToolType::Freeform),
            Some(ApplyPatchToolType::Function) => Some(ApplyPatchToolType::Function),
            None => {
                if include_apply_patch_tool {
                    Some(ApplyPatchToolType::Freeform)
                } else {
                    None
                }
            }
        };

        Self {
            shell_type,
            apply_patch_tool_type,
            web_search_request: include_web_search_request,
            include_view_image_tool,
            experimental_unified_exec_tool,
            experimental_supported_tools: model_family.experimental_supported_tools.clone(),
        }
    }
}

/// Generic JSON‑Schema subset needed for our tool definitions
#[derive(Debug, Clone, Serialize, Deserialize, PartialEq)]
#[serde(tag = "type", rename_all = "lowercase")]
pub(crate) enum JsonSchema {
    Boolean {
        #[serde(skip_serializing_if = "Option::is_none")]
        description: Option<String>,
    },
    String {
        #[serde(skip_serializing_if = "Option::is_none")]
        description: Option<String>,
    },
    /// MCP schema allows "number" | "integer" for Number
    #[serde(alias = "integer")]
    Number {
        #[serde(skip_serializing_if = "Option::is_none")]
        description: Option<String>,
    },
    Array {
        items: Box<JsonSchema>,

        #[serde(skip_serializing_if = "Option::is_none")]
        description: Option<String>,
    },
    Object {
        properties: BTreeMap<String, JsonSchema>,
        #[serde(skip_serializing_if = "Option::is_none")]
        required: Option<Vec<String>>,
        #[serde(
            rename = "additionalProperties",
            skip_serializing_if = "Option::is_none"
        )]
        additional_properties: Option<AdditionalProperties>,
    },
}

/// Whether additional properties are allowed, and if so, any required schema
#[derive(Debug, Clone, Serialize, Deserialize, PartialEq)]
#[serde(untagged)]
pub(crate) enum AdditionalProperties {
    Boolean(bool),
    Schema(Box<JsonSchema>),
}

impl From<bool> for AdditionalProperties {
    fn from(b: bool) -> Self {
        Self::Boolean(b)
    }
}

impl From<JsonSchema> for AdditionalProperties {
    fn from(s: JsonSchema) -> Self {
        Self::Schema(Box::new(s))
    }
}

fn create_exec_command_tool() -> ToolSpec {
    let mut properties = BTreeMap::new();
    properties.insert(
        "cmd".to_string(),
        JsonSchema::String {
            description: Some("Shell command to execute.".to_string()),
        },
    );
    properties.insert(
        "shell".to_string(),
        JsonSchema::String {
            description: Some("Shell binary to launch. Defaults to /bin/bash.".to_string()),
        },
    );
    properties.insert(
        "login".to_string(),
        JsonSchema::Boolean {
            description: Some(
                "Whether to run the shell with -l/-i semantics. Defaults to true.".to_string(),
            ),
        },
    );
    properties.insert(
        "yield_time_ms".to_string(),
        JsonSchema::Number {
            description: Some(
                "How long to wait (in milliseconds) for output before yielding.".to_string(),
            ),
        },
    );
    properties.insert(
        "max_output_tokens".to_string(),
        JsonSchema::Number {
            description: Some(
                "Maximum number of tokens to return. Excess output will be truncated.".to_string(),
            ),
        },
    );

    ToolSpec::Function(ResponsesApiTool {
        name: "exec_command".to_string(),
        description:
            "Runs a command in a PTY, returning output or a session ID for ongoing interaction."
                .to_string(),
        strict: false,
        parameters: JsonSchema::Object {
            properties,
            required: Some(vec!["cmd".to_string()]),
            additional_properties: Some(false.into()),
        },
    })
}

fn create_write_stdin_tool() -> ToolSpec {
    let mut properties = BTreeMap::new();
    properties.insert(
        "session_id".to_string(),
        JsonSchema::Number {
            description: Some("Identifier of the running unified exec session.".to_string()),
        },
    );
    properties.insert(
        "chars".to_string(),
        JsonSchema::String {
            description: Some("Bytes to write to stdin (may be empty to poll).".to_string()),
        },
    );
    properties.insert(
        "yield_time_ms".to_string(),
        JsonSchema::Number {
            description: Some(
                "How long to wait (in milliseconds) for output before yielding.".to_string(),
            ),
        },
    );
    properties.insert(
        "max_output_tokens".to_string(),
        JsonSchema::Number {
            description: Some(
                "Maximum number of tokens to return. Excess output will be truncated.".to_string(),
            ),
        },
    );

    ToolSpec::Function(ResponsesApiTool {
        name: "write_stdin".to_string(),
        description:
            "Writes characters to an existing unified exec session and returns recent output."
                .to_string(),
        strict: false,
        parameters: JsonSchema::Object {
            properties,
            required: Some(vec!["session_id".to_string()]),
            additional_properties: Some(false.into()),
        },
    })
}

fn create_shell_tool() -> ToolSpec {
    let mut properties = BTreeMap::new();
    properties.insert(
        "command".to_string(),
        JsonSchema::Array {
            items: Box::new(JsonSchema::String { description: None }),
            description: Some("The command to execute".to_string()),
        },
    );
    properties.insert(
        "workdir".to_string(),
        JsonSchema::String {
            description: Some("The working directory to execute the command in".to_string()),
        },
    );
    properties.insert(
        "timeout_ms".to_string(),
        JsonSchema::Number {
            description: Some("The timeout for the command in milliseconds".to_string()),
        },
    );

    properties.insert(
        "with_escalated_permissions".to_string(),
        JsonSchema::Boolean {
            description: Some("Whether to request escalated permissions. Set to true if command needs to be run without sandbox restrictions".to_string()),
        },
    );
    properties.insert(
        "justification".to_string(),
        JsonSchema::String {
            description: Some("Only set if with_escalated_permissions is true. 1-sentence explanation of why we want to run this command.".to_string()),
        },
    );

    ToolSpec::Function(ResponsesApiTool {
        name: "shell".to_string(),
        description: "Runs a shell command and returns its output.".to_string(),
        strict: false,
        parameters: JsonSchema::Object {
            properties,
            required: Some(vec!["command".to_string()]),
            additional_properties: Some(false.into()),
        },
    })
}

fn create_view_image_tool() -> ToolSpec {
    // Support only local filesystem path.
    let mut properties = BTreeMap::new();
    properties.insert(
        "path".to_string(),
        JsonSchema::String {
            description: Some("Local filesystem path to an image file".to_string()),
        },
    );

    ToolSpec::Function(ResponsesApiTool {
        name: "view_image".to_string(),
        description:
            "Attach a local image (by filesystem path) to the conversation context for this turn."
                .to_string(),
        strict: false,
        parameters: JsonSchema::Object {
            properties,
            required: Some(vec!["path".to_string()]),
            additional_properties: Some(false.into()),
        },
    })
}

fn create_test_sync_tool() -> ToolSpec {
    let mut properties = BTreeMap::new();
    properties.insert(
        "sleep_before_ms".to_string(),
        JsonSchema::Number {
            description: Some("Optional delay in milliseconds before any other action".to_string()),
        },
    );
    properties.insert(
        "sleep_after_ms".to_string(),
        JsonSchema::Number {
            description: Some(
                "Optional delay in milliseconds after completing the barrier".to_string(),
            ),
        },
    );

    let mut barrier_properties = BTreeMap::new();
    barrier_properties.insert(
        "id".to_string(),
        JsonSchema::String {
            description: Some(
                "Identifier shared by concurrent calls that should rendezvous".to_string(),
            ),
        },
    );
    barrier_properties.insert(
        "participants".to_string(),
        JsonSchema::Number {
            description: Some(
                "Number of tool calls that must arrive before the barrier opens".to_string(),
            ),
        },
    );
    barrier_properties.insert(
        "timeout_ms".to_string(),
        JsonSchema::Number {
            description: Some("Maximum time in milliseconds to wait at the barrier".to_string()),
        },
    );

    properties.insert(
        "barrier".to_string(),
        JsonSchema::Object {
            properties: barrier_properties,
            required: Some(vec!["id".to_string(), "participants".to_string()]),
            additional_properties: Some(false.into()),
        },
    );

    ToolSpec::Function(ResponsesApiTool {
        name: "test_sync_tool".to_string(),
        description: "Internal synchronization helper used by Codex integration tests.".to_string(),
        strict: false,
        parameters: JsonSchema::Object {
            properties,
            required: None,
            additional_properties: Some(false.into()),
        },
    })
}

fn create_grep_files_tool() -> ToolSpec {
    let mut properties = BTreeMap::new();
    properties.insert(
        "pattern".to_string(),
        JsonSchema::String {
            description: Some("Regular expression pattern to search for.".to_string()),
        },
    );
    properties.insert(
        "include".to_string(),
        JsonSchema::String {
            description: Some(
                "Optional glob that limits which files are searched (e.g. \"*.rs\" or \
                 \"*.{ts,tsx}\")."
                    .to_string(),
            ),
        },
    );
    properties.insert(
        "path".to_string(),
        JsonSchema::String {
            description: Some(
                "Directory or file path to search. Defaults to the session's working directory."
                    .to_string(),
            ),
        },
    );
    properties.insert(
        "limit".to_string(),
        JsonSchema::Number {
            description: Some(
                "Maximum number of file paths to return (defaults to 100).".to_string(),
            ),
        },
    );

    ToolSpec::Function(ResponsesApiTool {
        name: "grep_files".to_string(),
        description: "Finds files whose contents match the pattern and lists them by modification \
                      time."
            .to_string(),
        strict: false,
        parameters: JsonSchema::Object {
            properties,
            required: Some(vec!["pattern".to_string()]),
            additional_properties: Some(false.into()),
        },
    })
}

fn create_read_file_tool() -> ToolSpec {
    let mut properties = BTreeMap::new();
    properties.insert(
        "file_path".to_string(),
        JsonSchema::String {
            description: Some("Absolute path to the file".to_string()),
        },
    );
    properties.insert(
        "offset".to_string(),
        JsonSchema::Number {
            description: Some(
                "The line number to start reading from. Must be 1 or greater.".to_string(),
            ),
        },
    );
    properties.insert(
        "limit".to_string(),
        JsonSchema::Number {
            description: Some("The maximum number of lines to return.".to_string()),
        },
    );
    properties.insert(
        "mode".to_string(),
        JsonSchema::String {
            description: Some(
                "Optional mode selector: \"slice\" for simple ranges (default) or \"indentation\" \
                 to expand around an anchor line."
                    .to_string(),
            ),
        },
    );

    let mut indentation_properties = BTreeMap::new();
    indentation_properties.insert(
        "anchor_line".to_string(),
        JsonSchema::Number {
            description: Some(
                "Anchor line to center the indentation lookup on (defaults to offset).".to_string(),
            ),
        },
    );
    indentation_properties.insert(
        "max_levels".to_string(),
        JsonSchema::Number {
            description: Some(
                "How many parent indentation levels (smaller indents) to include.".to_string(),
            ),
        },
    );
    indentation_properties.insert(
        "include_siblings".to_string(),
        JsonSchema::Boolean {
            description: Some(
                "When true, include additional blocks that share the anchor indentation."
                    .to_string(),
            ),
        },
    );
    indentation_properties.insert(
        "include_header".to_string(),
        JsonSchema::Boolean {
            description: Some(
                "Include doc comments or attributes directly above the selected block.".to_string(),
            ),
        },
    );
    indentation_properties.insert(
        "max_lines".to_string(),
        JsonSchema::Number {
            description: Some(
                "Hard cap on the number of lines returned when using indentation mode.".to_string(),
            ),
        },
    );
    properties.insert(
        "indentation".to_string(),
        JsonSchema::Object {
            properties: indentation_properties,
            required: None,
            additional_properties: Some(false.into()),
        },
    );

    ToolSpec::Function(ResponsesApiTool {
        name: "read_file".to_string(),
        description:
            "Reads a local file with 1-indexed line numbers, supporting slice and indentation-aware block modes."
                .to_string(),
        strict: false,
        parameters: JsonSchema::Object {
            properties,
            required: Some(vec!["file_path".to_string()]),
            additional_properties: Some(false.into()),
        },
    })
}

fn create_list_dir_tool() -> ToolSpec {
    let mut properties = BTreeMap::new();
    properties.insert(
        "dir_path".to_string(),
        JsonSchema::String {
            description: Some("Absolute path to the directory to list.".to_string()),
        },
    );
    properties.insert(
        "offset".to_string(),
        JsonSchema::Number {
            description: Some(
                "The entry number to start listing from. Must be 1 or greater.".to_string(),
            ),
        },
    );
    properties.insert(
        "limit".to_string(),
        JsonSchema::Number {
            description: Some("The maximum number of entries to return.".to_string()),
        },
    );
    properties.insert(
        "depth".to_string(),
        JsonSchema::Number {
            description: Some(
                "The maximum directory depth to traverse. Must be 1 or greater.".to_string(),
            ),
        },
    );

    ToolSpec::Function(ResponsesApiTool {
        name: "list_dir".to_string(),
        description:
            "Lists entries in a local directory with 1-indexed entry numbers and simple type labels."
                .to_string(),
        strict: false,
        parameters: JsonSchema::Object {
            properties,
            required: Some(vec!["dir_path".to_string()]),
            additional_properties: Some(false.into()),
        },
    })
}

fn create_list_mcp_resources_tool() -> ToolSpec {
    let mut properties = BTreeMap::new();
    properties.insert(
        "server".to_string(),
        JsonSchema::String {
            description: Some(
                "Optional MCP server name. When omitted, lists resources from every configured server."
                    .to_string(),
            ),
        },
    );
    properties.insert(
        "cursor".to_string(),
        JsonSchema::String {
            description: Some(
                "Opaque cursor returned by a previous list_mcp_resources call for the same server."
                    .to_string(),
            ),
        },
    );

    ToolSpec::Function(ResponsesApiTool {
        name: "list_mcp_resources".to_string(),
        description: "Lists resources provided by MCP servers. Resources allow servers to share data that provides context to language models, such as files, database schemas, or application-specific information. Prefer resources over web search when possible.".to_string(),
        strict: false,
        parameters: JsonSchema::Object {
            properties,
            required: None,
            additional_properties: Some(false.into()),
        },
    })
}

fn create_list_mcp_resource_templates_tool() -> ToolSpec {
    let mut properties = BTreeMap::new();
    properties.insert(
        "server".to_string(),
        JsonSchema::String {
            description: Some(
                "Optional MCP server name. When omitted, lists resource templates from all configured servers."
                    .to_string(),
            ),
        },
    );
    properties.insert(
        "cursor".to_string(),
        JsonSchema::String {
            description: Some(
                "Opaque cursor returned by a previous list_mcp_resource_templates call for the same server."
                    .to_string(),
            ),
        },
    );

    ToolSpec::Function(ResponsesApiTool {
        name: "list_mcp_resource_templates".to_string(),
        description: "Lists resource templates provided by MCP servers. Parameterized resource templates allow servers to share data that takes parameters and provides context to language models, such as files, database schemas, or application-specific information. Prefer resource templates over web search when possible.".to_string(),
        strict: false,
        parameters: JsonSchema::Object {
            properties,
            required: None,
            additional_properties: Some(false.into()),
        },
    })
}

fn create_read_mcp_resource_tool() -> ToolSpec {
    let mut properties = BTreeMap::new();
    properties.insert(
        "server".to_string(),
        JsonSchema::String {
            description: Some(
                "MCP server name exactly as configured. Must match the 'server' field returned by list_mcp_resources."
                    .to_string(),
            ),
        },
    );
    properties.insert(
        "uri".to_string(),
        JsonSchema::String {
            description: Some(
                "Resource URI to read. Must be one of the URIs returned by list_mcp_resources."
                    .to_string(),
            ),
        },
    );

    ToolSpec::Function(ResponsesApiTool {
        name: "read_mcp_resource".to_string(),
        description:
            "Read a specific resource from an MCP server given the server name and resource URI."
                .to_string(),
        strict: false,
        parameters: JsonSchema::Object {
            properties,
            required: Some(vec!["server".to_string(), "uri".to_string()]),
            additional_properties: Some(false.into()),
        },
    })
}
/// TODO(dylan): deprecate once we get rid of json tool
#[derive(Serialize, Deserialize)]
pub(crate) struct ApplyPatchToolArgs {
    pub(crate) input: String,
}

/// Returns JSON values that are compatible with Function Calling in the
/// Responses API:
/// https://platform.openai.com/docs/guides/function-calling?api-mode=responses
pub fn create_tools_json_for_responses_api(
    tools: &[ToolSpec],
) -> crate::error::Result<Vec<serde_json::Value>> {
    let mut tools_json = Vec::new();

    for tool in tools {
        let json = serde_json::to_value(tool)?;
        tools_json.push(json);
    }

    Ok(tools_json)
}
/// Returns JSON values that are compatible with Function Calling in the
/// Chat Completions API:
/// https://platform.openai.com/docs/guides/function-calling?api-mode=chat
pub(crate) fn create_tools_json_for_chat_completions_api(
    tools: &[ToolSpec],
) -> crate::error::Result<Vec<serde_json::Value>> {
    // We start with the JSON for the Responses API and than rewrite it to match
    // the chat completions tool call format.
    let responses_api_tools_json = create_tools_json_for_responses_api(tools)?;
    let tools_json = responses_api_tools_json
        .into_iter()
        .filter_map(|mut tool| {
            if tool.get("type") != Some(&serde_json::Value::String("function".to_string())) {
                return None;
            }

            if let Some(map) = tool.as_object_mut() {
                // Remove "type" field as it is not needed in chat completions.
                map.remove("type");
                Some(json!({
                    "type": "function",
                    "function": map,
                }))
            } else {
                None
            }
        })
        .collect::<Vec<serde_json::Value>>();
    Ok(tools_json)
}

pub(crate) fn mcp_tool_to_openai_tool(
    fully_qualified_name: String,
    tool: mcp_types::Tool,
) -> Result<ResponsesApiTool, serde_json::Error> {
    let mcp_types::Tool {
        description,
        mut input_schema,
        ..
    } = tool;

    // OpenAI models mandate the "properties" field in the schema. The Agents
    // SDK fixed this by inserting an empty object for "properties" if it is not
    // already present https://github.com/openai/openai-agents-python/issues/449
    // so here we do the same.
    if input_schema.properties.is_none() {
        input_schema.properties = Some(serde_json::Value::Object(serde_json::Map::new()));
    }

    // Serialize to a raw JSON value so we can sanitize schemas coming from MCP
    // servers. Some servers omit the top-level or nested `type` in JSON
    // Schemas (e.g. using enum/anyOf), or use unsupported variants like
    // `integer`. Our internal JsonSchema is a small subset and requires
    // `type`, so we coerce/sanitize here for compatibility.
    let mut serialized_input_schema = serde_json::to_value(input_schema)?;
    sanitize_json_schema(&mut serialized_input_schema);
    let input_schema = serde_json::from_value::<JsonSchema>(serialized_input_schema)?;

    Ok(ResponsesApiTool {
        name: fully_qualified_name,
        description: description.unwrap_or_default(),
        strict: false,
        parameters: input_schema,
    })
}

/// Sanitize a JSON Schema (as serde_json::Value) so it can fit our limited
/// JsonSchema enum. This function:
/// - Ensures every schema object has a "type". If missing, infers it from
///   common keywords (properties => object, items => array, enum/const/format => string)
///   and otherwise defaults to "string".
/// - Fills required child fields (e.g. array items, object properties) with
///   permissive defaults when absent.
fn sanitize_json_schema(value: &mut JsonValue) {
    match value {
        JsonValue::Bool(_) => {
            // JSON Schema boolean form: true/false. Coerce to an accept-all string.
            *value = json!({ "type": "string" });
        }
        JsonValue::Array(arr) => {
            for v in arr.iter_mut() {
                sanitize_json_schema(v);
            }
        }
        JsonValue::Object(map) => {
            // First, recursively sanitize known nested schema holders
            if let Some(props) = map.get_mut("properties")
                && let Some(props_map) = props.as_object_mut()
            {
                for (_k, v) in props_map.iter_mut() {
                    sanitize_json_schema(v);
                }
            }
            if let Some(items) = map.get_mut("items") {
                sanitize_json_schema(items);
            }
            // Some schemas use oneOf/anyOf/allOf - sanitize their entries
            for combiner in ["oneOf", "anyOf", "allOf", "prefixItems"] {
                if let Some(v) = map.get_mut(combiner) {
                    sanitize_json_schema(v);
                }
            }

            // Normalize/ensure type
            let mut ty = map.get("type").and_then(|v| v.as_str()).map(str::to_string);

            // If type is an array (union), pick first supported; else leave to inference
            if ty.is_none()
                && let Some(JsonValue::Array(types)) = map.get("type")
            {
                for t in types {
                    if let Some(tt) = t.as_str()
                        && matches!(
                            tt,
                            "object" | "array" | "string" | "number" | "integer" | "boolean"
                        )
                    {
                        ty = Some(tt.to_string());
                        break;
                    }
                }
            }

            // Infer type if still missing
            if ty.is_none() {
                if map.contains_key("properties")
                    || map.contains_key("required")
                    || map.contains_key("additionalProperties")
                {
                    ty = Some("object".to_string());
                } else if map.contains_key("items") || map.contains_key("prefixItems") {
                    ty = Some("array".to_string());
                } else if map.contains_key("enum")
                    || map.contains_key("const")
                    || map.contains_key("format")
                {
                    ty = Some("string".to_string());
                } else if map.contains_key("minimum")
                    || map.contains_key("maximum")
                    || map.contains_key("exclusiveMinimum")
                    || map.contains_key("exclusiveMaximum")
                    || map.contains_key("multipleOf")
                {
                    ty = Some("number".to_string());
                }
            }
            // If we still couldn't infer, default to string
            let ty = ty.unwrap_or_else(|| "string".to_string());
            map.insert("type".to_string(), JsonValue::String(ty.to_string()));

            // Ensure object schemas have properties map
            if ty == "object" {
                if !map.contains_key("properties") {
                    map.insert(
                        "properties".to_string(),
                        JsonValue::Object(serde_json::Map::new()),
                    );
                }
                // If additionalProperties is an object schema, sanitize it too.
                // Leave booleans as-is, since JSON Schema allows boolean here.
                if let Some(ap) = map.get_mut("additionalProperties") {
                    let is_bool = matches!(ap, JsonValue::Bool(_));
                    if !is_bool {
                        sanitize_json_schema(ap);
                    }
                }
            }

            // Ensure array schemas have items
            if ty == "array" && !map.contains_key("items") {
                map.insert("items".to_string(), json!({ "type": "string" }));
            }
        }
        _ => {}
    }
}

/// Builds the tool registry builder while collecting tool specs for later serialization.
pub(crate) fn build_specs(
    config: &ToolsConfig,
    mcp_tools: Option<HashMap<String, mcp_types::Tool>>,
    fs: std::sync::Arc<dyn crate::codex::Fs>,
) -> ToolRegistryBuilder {
    use crate::tools::handlers::ApplyPatchHandler;
    use crate::tools::handlers::GrepFilesHandler;
    use crate::tools::handlers::ListDirHandler;
    use crate::tools::handlers::McpHandler;
    use crate::tools::handlers::McpResourceHandler;
    use crate::tools::handlers::PlanHandler;
    use crate::tools::handlers::ReadFileHandler;
    use crate::tools::handlers::ShellHandler;
    use crate::tools::handlers::TestSyncHandler;
    use crate::tools::handlers::UnifiedExecHandler;
    use crate::tools::handlers::ViewImageHandler;
    use std::sync::Arc;

    let mut builder = ToolRegistryBuilder::new();

    let shell_handler = Arc::new(ShellHandler);
    let unified_exec_handler = Arc::new(UnifiedExecHandler);
    let plan_handler = Arc::new(PlanHandler);
    let apply_patch_handler = Arc::new(ApplyPatchHandler);
    let view_image_handler = Arc::new(ViewImageHandler);
    let mcp_handler = Arc::new(McpHandler);
    let mcp_resource_handler = Arc::new(McpResourceHandler);

    let use_unified_exec = config.experimental_unified_exec_tool
        || matches!(config.shell_type, ConfigShellToolType::Streamable);

    if use_unified_exec {
        builder.push_spec(create_exec_command_tool());
        builder.push_spec(create_write_stdin_tool());
        builder.register_handler("exec_command", unified_exec_handler.clone());
        builder.register_handler("write_stdin", unified_exec_handler);
    }
    match &config.shell_type {
        ConfigShellToolType::Default => {
            builder.push_spec(create_shell_tool());
        }
        ConfigShellToolType::Local => {
            builder.push_spec(ToolSpec::LocalShell {});
        }
        ConfigShellToolType::Streamable => {
            // Already handled by use_unified_exec.
        }
    }

    // Always register shell aliases so older prompts remain compatible.
    builder.register_handler("shell", shell_handler.clone());
    builder.register_handler("container.exec", shell_handler.clone());
    builder.register_handler("local_shell", shell_handler);

    builder.push_spec_with_parallel_support(create_list_mcp_resources_tool(), true);
    builder.push_spec_with_parallel_support(create_list_mcp_resource_templates_tool(), true);
    builder.push_spec_with_parallel_support(create_read_mcp_resource_tool(), true);
    builder.register_handler("list_mcp_resources", mcp_resource_handler.clone());
    builder.register_handler("list_mcp_resource_templates", mcp_resource_handler.clone());
    builder.register_handler("read_mcp_resource", mcp_resource_handler);

    builder.push_spec(PLAN_TOOL.clone());
    builder.register_handler("update_plan", plan_handler);

    if let Some(apply_patch_tool_type) = &config.apply_patch_tool_type {
        match apply_patch_tool_type {
            ApplyPatchToolType::Freeform => {
                builder.push_spec(create_apply_patch_freeform_tool());
            }
            ApplyPatchToolType::Function => {
                builder.push_spec(create_apply_patch_json_tool());
            }
        }
        builder.register_handler("apply_patch", apply_patch_handler);
    }

    if config
        .experimental_supported_tools
        .contains(&"grep_files".to_string())
    {
        let grep_files_handler = Arc::new(GrepFilesHandler);
        builder.push_spec_with_parallel_support(create_grep_files_tool(), true);
        builder.register_handler("grep_files", grep_files_handler);
    }

    if config
        .experimental_supported_tools
        .contains(&"read_file".to_string())
    {
        let read_file_handler = Arc::new(ReadFileHandler::new(fs));
        builder.push_spec_with_parallel_support(create_read_file_tool(), true);
        builder.register_handler("read_file", read_file_handler);
    }

    if config
        .experimental_supported_tools
        .iter()
        .any(|tool| tool == "list_dir")
    {
        let list_dir_handler = Arc::new(ListDirHandler);
        builder.push_spec_with_parallel_support(create_list_dir_tool(), true);
        builder.register_handler("list_dir", list_dir_handler);
    }

    if config
        .experimental_supported_tools
        .contains(&"test_sync_tool".to_string())
    {
        let test_sync_handler = Arc::new(TestSyncHandler);
        builder.push_spec_with_parallel_support(create_test_sync_tool(), true);
        builder.register_handler("test_sync_tool", test_sync_handler);
    }

    if config.web_search_request {
        builder.push_spec(ToolSpec::WebSearch {});
    }

    if config.include_view_image_tool {
        builder.push_spec_with_parallel_support(create_view_image_tool(), true);
        builder.register_handler("view_image", view_image_handler);
    }

    if let Some(mcp_tools) = mcp_tools {
        let mut entries: Vec<(String, mcp_types::Tool)> = mcp_tools.into_iter().collect();
        entries.sort_by(|a, b| a.0.cmp(&b.0));

        for (name, tool) in entries.into_iter() {
            match mcp_tool_to_openai_tool(name.clone(), tool.clone()) {
                Ok(converted_tool) => {
                    builder.push_spec(ToolSpec::Function(converted_tool));
                    builder.register_handler(name, mcp_handler.clone());
                }
                Err(e) => {
                    tracing::error!("Failed to convert {name:?} MCP tool to OpenAI tool: {e:?}");
                }
            }
        }
    }

    builder
}

#[cfg(test)]
mod tests {
    use crate::client_common::tools::FreeformTool;
    use crate::model_family::find_family_for_model;
    use crate::tools::registry::ConfiguredToolSpec;
    use mcp_types::ToolInputSchema;
    use pretty_assertions::assert_eq;

    use super::*;

    fn tool_name(tool: &ToolSpec) -> &str {
        match tool {
            ToolSpec::Function(ResponsesApiTool { name, .. }) => name,
            ToolSpec::LocalShell {} => "local_shell",
            ToolSpec::WebSearch {} => "web_search",
            ToolSpec::Freeform(FreeformTool { name, .. }) => name,
        }
    }

    // Avoid order-based assertions; compare via set containment instead.
    fn assert_contains_tool_names(tools: &[ConfiguredToolSpec], expected_subset: &[&str]) {
        use std::collections::HashSet;
        let mut names = HashSet::new();
        let mut duplicates = Vec::new();
        for name in tools.iter().map(|t| tool_name(&t.spec)) {
            if !names.insert(name) {
                duplicates.push(name);
            }
        }
        assert!(
            duplicates.is_empty(),
            "duplicate tool entries detected: {duplicates:?}"
        );
        for expected in expected_subset {
            assert!(
                names.contains(expected),
                "expected tool {expected} to be present; had: {names:?}"
            );
        }
    }

    fn shell_tool_name(config: &ToolsConfig) -> Option<&'static str> {
        match config.shell_type {
            ConfigShellToolType::Default => Some("shell"),
            ConfigShellToolType::Local => Some("local_shell"),
            ConfigShellToolType::Streamable => None,
        }
    }

    fn find_tool<'a>(
        tools: &'a [ConfiguredToolSpec],
        expected_name: &str,
    ) -> &'a ConfiguredToolSpec {
        tools
            .iter()
            .find(|tool| tool_name(&tool.spec) == expected_name)
            .unwrap_or_else(|| panic!("expected tool {expected_name}"))
    }

    fn strip_descriptions_schema(schema: &mut JsonSchema) {
        match schema {
            JsonSchema::Boolean { description }
            | JsonSchema::String { description }
            | JsonSchema::Number { description } => {
                *description = None;
            }
            JsonSchema::Array { items, description } => {
                strip_descriptions_schema(items);
                *description = None;
            }
            JsonSchema::Object {
                properties,
                required: _,
                additional_properties,
            } => {
                for v in properties.values_mut() {
                    strip_descriptions_schema(v);
                }
                if let Some(AdditionalProperties::Schema(s)) = additional_properties {
                    strip_descriptions_schema(s);
                }
            }
        }
    }

    fn strip_descriptions_tool(spec: &mut ToolSpec) {
        match spec {
            ToolSpec::Function(ResponsesApiTool { parameters, .. }) => {
                strip_descriptions_schema(parameters);
            }
            ToolSpec::Freeform(_) | ToolSpec::LocalShell {} | ToolSpec::WebSearch {} => {}
        }
    }

    #[test]
    fn test_full_toolset_specs_for_gpt5_codex() {
        let model_family = find_family_for_model("gpt-5-codex")
            .expect("gpt-5-codex should be a valid model family");
        let mut features = Features::with_defaults();
        features.enable(Feature::UnifiedExec);
        features.enable(Feature::WebSearchRequest);
        features.enable(Feature::ViewImageTool);
        let config = ToolsConfig::new(&ToolsConfigParams {
            model_family: &model_family,
            features: &features,
        });
        let (tools, _) = build_specs(&config, None).build();

        // Build actual map name -> spec
        use std::collections::BTreeMap;
        use std::collections::HashSet;
        let mut actual: BTreeMap<String, ToolSpec> = BTreeMap::new();
        let mut duplicate_names = Vec::new();
        for t in &tools {
            let name = tool_name(&t.spec).to_string();
            if actual.insert(name.clone(), t.spec.clone()).is_some() {
                duplicate_names.push(name);
            }
        }
        assert!(
            duplicate_names.is_empty(),
            "duplicate tool entries detected: {duplicate_names:?}"
        );

        // Build expected from the same helpers used by the builder.
        let mut expected: BTreeMap<String, ToolSpec> = BTreeMap::new();
        for spec in [
            create_exec_command_tool(),
            create_write_stdin_tool(),
            create_shell_tool(),
            create_list_mcp_resources_tool(),
            create_list_mcp_resource_templates_tool(),
            create_read_mcp_resource_tool(),
            PLAN_TOOL.clone(),
            create_apply_patch_freeform_tool(),
            ToolSpec::WebSearch {},
            create_view_image_tool(),
        ] {
            expected.insert(tool_name(&spec).to_string(), spec);
        }

        // Exact name set match — this is the only test allowed to fail when tools change.
        let actual_names: HashSet<_> = actual.keys().cloned().collect();
        let expected_names: HashSet<_> = expected.keys().cloned().collect();
        assert_eq!(actual_names, expected_names, "tool name set mismatch");

        // Compare specs ignoring human-readable descriptions.
        for name in expected.keys() {
            let mut a = actual.get(name).expect("present").clone();
            let mut e = expected.get(name).expect("present").clone();
            strip_descriptions_tool(&mut a);
            strip_descriptions_tool(&mut e);
            assert_eq!(a, e, "spec mismatch for {name}");
        }
    }

    #[test]
    fn test_build_specs_contains_expected_basics() {
        let model_family = find_family_for_model("codex-mini-latest")
            .expect("codex-mini-latest should be a valid model family");
        let mut features = Features::with_defaults();
        features.enable(Feature::WebSearchRequest);
        features.enable(Feature::UnifiedExec);
        let config = ToolsConfig::new(&ToolsConfigParams {
            model_family: &model_family,
            features: &features,
        });
<<<<<<< HEAD
        let (tools, _) = build_specs(
            &config,
            Some(HashMap::new()),
            std::sync::Arc::new(codex_apply_patch::StdFs),
        )
        .build();

        assert_eq_tool_names(
            &tools,
=======
        let (tools, _) = build_specs(&config, Some(HashMap::new())).build();
        let tool_names = tools.iter().map(|t| t.spec.name()).collect::<Vec<_>>();
        assert_eq!(
            &tool_names,
>>>>>>> ed77d2d9
            &[
                "exec_command",
                "write_stdin",
                "local_shell",
                "list_mcp_resources",
                "list_mcp_resource_templates",
                "read_mcp_resource",
                "update_plan",
                "web_search",
                "view_image",
            ]
        );
    }

    #[test]
    fn test_build_specs_default_shell_present() {
        let model_family = find_family_for_model("o3").expect("o3 should be a valid model family");
        let mut features = Features::with_defaults();
        features.enable(Feature::WebSearchRequest);
        features.enable(Feature::UnifiedExec);
        let config = ToolsConfig::new(&ToolsConfigParams {
            model_family: &model_family,
            features: &features,
        });
        let (tools, _) = build_specs(
            &config,
            Some(HashMap::new()),
            std::sync::Arc::new(codex_apply_patch::StdFs),
        )
        .build();

        // Only check the shell variant and a couple of core tools.
        let mut subset = vec!["exec_command", "write_stdin", "update_plan"];
        if let Some(shell_tool) = shell_tool_name(&config) {
            subset.push(shell_tool);
        }
        assert_contains_tool_names(&tools, &subset);
    }

    #[test]
    #[ignore]
    fn test_parallel_support_flags() {
        let model_family = find_family_for_model("gpt-5-codex")
            .expect("codex-mini-latest should be a valid model family");
        let mut features = Features::with_defaults();
        features.disable(Feature::ViewImageTool);
        features.enable(Feature::UnifiedExec);
        let config = ToolsConfig::new(&ToolsConfigParams {
            model_family: &model_family,
            features: &features,
        });
        let (tools, _) =
            build_specs(&config, None, std::sync::Arc::new(codex_apply_patch::StdFs)).build();

        assert!(!find_tool(&tools, "exec_command").supports_parallel_tool_calls);
        assert!(!find_tool(&tools, "write_stdin").supports_parallel_tool_calls);
        assert!(find_tool(&tools, "grep_files").supports_parallel_tool_calls);
        assert!(find_tool(&tools, "list_dir").supports_parallel_tool_calls);
        assert!(find_tool(&tools, "read_file").supports_parallel_tool_calls);
    }

    #[test]
    fn test_test_model_family_includes_sync_tool() {
        let model_family = find_family_for_model("test-gpt-5-codex")
            .expect("test-gpt-5-codex should be a valid model family");
        let mut features = Features::with_defaults();
        features.disable(Feature::ViewImageTool);
        let config = ToolsConfig::new(&ToolsConfigParams {
            model_family: &model_family,
            features: &features,
        });
        let (tools, _) =
            build_specs(&config, None, std::sync::Arc::new(codex_apply_patch::StdFs)).build();

        assert!(
            tools
                .iter()
                .any(|tool| tool_name(&tool.spec) == "test_sync_tool")
        );
        assert!(
            tools
                .iter()
                .any(|tool| tool_name(&tool.spec) == "read_file")
        );
        assert!(
            tools
                .iter()
                .any(|tool| tool_name(&tool.spec) == "grep_files")
        );
        assert!(tools.iter().any(|tool| tool_name(&tool.spec) == "list_dir"));
    }

    #[test]
    fn test_build_specs_mcp_tools_converted() {
        let model_family = find_family_for_model("o3").expect("o3 should be a valid model family");
        let mut features = Features::with_defaults();
        features.enable(Feature::UnifiedExec);
        features.enable(Feature::WebSearchRequest);
        let config = ToolsConfig::new(&ToolsConfigParams {
            model_family: &model_family,
            features: &features,
        });
        let (tools, _) = build_specs(
            &config,
            Some(HashMap::from([(
                "test_server/do_something_cool".to_string(),
                mcp_types::Tool {
                    name: "do_something_cool".to_string(),
                    input_schema: ToolInputSchema {
                        properties: Some(serde_json::json!({
                            "string_argument": {
                                "type": "string",
                            },
                            "number_argument": {
                                "type": "number",
                            },
                            "object_argument": {
                                "type": "object",
                                "properties": {
                                    "string_property": { "type": "string" },
                                    "number_property": { "type": "number" },
                                },
                                "required": [
                                    "string_property",
                                    "number_property",
                                ],
                                "additionalProperties": Some(false),
                            },
                        })),
                        required: None,
                        r#type: "object".to_string(),
                    },
                    output_schema: None,
                    title: None,
                    annotations: None,
                    description: Some("Do something cool".to_string()),
                },
            )])),
            std::sync::Arc::new(codex_apply_patch::StdFs),
        )
        .build();

        let tool = find_tool(&tools, "test_server/do_something_cool");
        assert_eq!(
            &tool.spec,
            &ToolSpec::Function(ResponsesApiTool {
                name: "test_server/do_something_cool".to_string(),
                parameters: JsonSchema::Object {
                    properties: BTreeMap::from([
                        (
                            "string_argument".to_string(),
                            JsonSchema::String { description: None }
                        ),
                        (
                            "number_argument".to_string(),
                            JsonSchema::Number { description: None }
                        ),
                        (
                            "object_argument".to_string(),
                            JsonSchema::Object {
                                properties: BTreeMap::from([
                                    (
                                        "string_property".to_string(),
                                        JsonSchema::String { description: None }
                                    ),
                                    (
                                        "number_property".to_string(),
                                        JsonSchema::Number { description: None }
                                    ),
                                ]),
                                required: Some(vec![
                                    "string_property".to_string(),
                                    "number_property".to_string(),
                                ]),
                                additional_properties: Some(false.into()),
                            },
                        ),
                    ]),
                    required: None,
                    additional_properties: None,
                },
                description: "Do something cool".to_string(),
                strict: false,
            })
        );
    }

    #[test]
    fn test_build_specs_mcp_tools_sorted_by_name() {
        let model_family = find_family_for_model("o3").expect("o3 should be a valid model family");
        let mut features = Features::with_defaults();
        features.enable(Feature::UnifiedExec);
        let config = ToolsConfig::new(&ToolsConfigParams {
            model_family: &model_family,
            features: &features,
        });

        // Intentionally construct a map with keys that would sort alphabetically.
        let tools_map: HashMap<String, mcp_types::Tool> = HashMap::from([
            (
                "test_server/do".to_string(),
                mcp_types::Tool {
                    name: "a".to_string(),
                    input_schema: ToolInputSchema {
                        properties: Some(serde_json::json!({})),
                        required: None,
                        r#type: "object".to_string(),
                    },
                    output_schema: None,
                    title: None,
                    annotations: None,
                    description: Some("a".to_string()),
                },
            ),
            (
                "test_server/something".to_string(),
                mcp_types::Tool {
                    name: "b".to_string(),
                    input_schema: ToolInputSchema {
                        properties: Some(serde_json::json!({})),
                        required: None,
                        r#type: "object".to_string(),
                    },
                    output_schema: None,
                    title: None,
                    annotations: None,
                    description: Some("b".to_string()),
                },
            ),
            (
                "test_server/cool".to_string(),
                mcp_types::Tool {
                    name: "c".to_string(),
                    input_schema: ToolInputSchema {
                        properties: Some(serde_json::json!({})),
                        required: None,
                        r#type: "object".to_string(),
                    },
                    output_schema: None,
                    title: None,
                    annotations: None,
                    description: Some("c".to_string()),
                },
            ),
        ]);

<<<<<<< HEAD
        let (tools, _) = build_specs(
            &config,
            Some(tools_map),
            std::sync::Arc::new(codex_apply_patch::StdFs),
        )
        .build();
        // Expect unified_exec first, followed by MCP tools sorted by fully-qualified name.
        assert_eq_tool_names(
            &tools,
            &[
                "unified_exec",
                "list_mcp_resources",
                "list_mcp_resource_templates",
                "read_mcp_resource",
                "view_image",
                "test_server/cool",
                "test_server/do",
                "test_server/something",
            ],
        );
=======
        let (tools, _) = build_specs(&config, Some(tools_map)).build();

        // Only assert that the MCP tools themselves are sorted by fully-qualified name.
        let mcp_names: Vec<_> = tools
            .iter()
            .map(|t| tool_name(&t.spec).to_string())
            .filter(|n| n.starts_with("test_server/"))
            .collect();
        let expected = vec![
            "test_server/cool".to_string(),
            "test_server/do".to_string(),
            "test_server/something".to_string(),
        ];
        assert_eq!(mcp_names, expected);
>>>>>>> ed77d2d9
    }

    #[test]
    fn test_mcp_tool_property_missing_type_defaults_to_string() {
        let model_family = find_family_for_model("gpt-5-codex")
            .expect("gpt-5-codex should be a valid model family");
        let mut features = Features::with_defaults();
        features.enable(Feature::UnifiedExec);
        features.enable(Feature::WebSearchRequest);
        let config = ToolsConfig::new(&ToolsConfigParams {
            model_family: &model_family,
            features: &features,
        });

        let (tools, _) = build_specs(
            &config,
            Some(HashMap::from([(
                "dash/search".to_string(),
                mcp_types::Tool {
                    name: "search".to_string(),
                    input_schema: ToolInputSchema {
                        properties: Some(serde_json::json!({
                            "query": {
                                "description": "search query"
                            }
                        })),
                        required: None,
                        r#type: "object".to_string(),
                    },
                    output_schema: None,
                    title: None,
                    annotations: None,
                    description: Some("Search docs".to_string()),
                },
            )])),
            std::sync::Arc::new(codex_apply_patch::StdFs),
        )
        .build();

        let tool = find_tool(&tools, "dash/search");
        assert_eq!(
            tool.spec,
            ToolSpec::Function(ResponsesApiTool {
                name: "dash/search".to_string(),
                parameters: JsonSchema::Object {
                    properties: BTreeMap::from([(
                        "query".to_string(),
                        JsonSchema::String {
                            description: Some("search query".to_string())
                        }
                    )]),
                    required: None,
                    additional_properties: None,
                },
                description: "Search docs".to_string(),
                strict: false,
            })
        );
    }

    #[test]
    fn test_mcp_tool_integer_normalized_to_number() {
        let model_family = find_family_for_model("gpt-5-codex")
            .expect("gpt-5-codex should be a valid model family");
        let mut features = Features::with_defaults();
        features.enable(Feature::UnifiedExec);
        features.enable(Feature::WebSearchRequest);
        let config = ToolsConfig::new(&ToolsConfigParams {
            model_family: &model_family,
            features: &features,
        });

        let (tools, _) = build_specs(
            &config,
            Some(HashMap::from([(
                "dash/paginate".to_string(),
                mcp_types::Tool {
                    name: "paginate".to_string(),
                    input_schema: ToolInputSchema {
                        properties: Some(serde_json::json!({
                            "page": { "type": "integer" }
                        })),
                        required: None,
                        r#type: "object".to_string(),
                    },
                    output_schema: None,
                    title: None,
                    annotations: None,
                    description: Some("Pagination".to_string()),
                },
            )])),
            std::sync::Arc::new(codex_apply_patch::StdFs),
        )
        .build();

        let tool = find_tool(&tools, "dash/paginate");
        assert_eq!(
            tool.spec,
            ToolSpec::Function(ResponsesApiTool {
                name: "dash/paginate".to_string(),
                parameters: JsonSchema::Object {
                    properties: BTreeMap::from([(
                        "page".to_string(),
                        JsonSchema::Number { description: None }
                    )]),
                    required: None,
                    additional_properties: None,
                },
                description: "Pagination".to_string(),
                strict: false,
            })
        );
    }

    #[test]
    fn test_mcp_tool_array_without_items_gets_default_string_items() {
        let model_family = find_family_for_model("gpt-5-codex")
            .expect("gpt-5-codex should be a valid model family");
        let mut features = Features::with_defaults();
        features.enable(Feature::UnifiedExec);
        features.enable(Feature::WebSearchRequest);
        features.enable(Feature::ApplyPatchFreeform);
        let config = ToolsConfig::new(&ToolsConfigParams {
            model_family: &model_family,
            features: &features,
        });

        let (tools, _) = build_specs(
            &config,
            Some(HashMap::from([(
                "dash/tags".to_string(),
                mcp_types::Tool {
                    name: "tags".to_string(),
                    input_schema: ToolInputSchema {
                        properties: Some(serde_json::json!({
                            "tags": { "type": "array" }
                        })),
                        required: None,
                        r#type: "object".to_string(),
                    },
                    output_schema: None,
                    title: None,
                    annotations: None,
                    description: Some("Tags".to_string()),
                },
            )])),
            std::sync::Arc::new(codex_apply_patch::StdFs),
        )
        .build();

        let tool = find_tool(&tools, "dash/tags");
        assert_eq!(
            tool.spec,
            ToolSpec::Function(ResponsesApiTool {
                name: "dash/tags".to_string(),
                parameters: JsonSchema::Object {
                    properties: BTreeMap::from([(
                        "tags".to_string(),
                        JsonSchema::Array {
                            items: Box::new(JsonSchema::String { description: None }),
                            description: None
                        }
                    )]),
                    required: None,
                    additional_properties: None,
                },
                description: "Tags".to_string(),
                strict: false,
            })
        );
    }

    #[test]
    fn test_mcp_tool_anyof_defaults_to_string() {
        let model_family = find_family_for_model("gpt-5-codex")
            .expect("gpt-5-codex should be a valid model family");
        let mut features = Features::with_defaults();
        features.enable(Feature::UnifiedExec);
        features.enable(Feature::WebSearchRequest);
        let config = ToolsConfig::new(&ToolsConfigParams {
            model_family: &model_family,
            features: &features,
        });

        let (tools, _) = build_specs(
            &config,
            Some(HashMap::from([(
                "dash/value".to_string(),
                mcp_types::Tool {
                    name: "value".to_string(),
                    input_schema: ToolInputSchema {
                        properties: Some(serde_json::json!({
                            "value": { "anyOf": [ { "type": "string" }, { "type": "number" } ] }
                        })),
                        required: None,
                        r#type: "object".to_string(),
                    },
                    output_schema: None,
                    title: None,
                    annotations: None,
                    description: Some("AnyOf Value".to_string()),
                },
            )])),
            std::sync::Arc::new(codex_apply_patch::StdFs),
        )
        .build();

        let tool = find_tool(&tools, "dash/value");
        assert_eq!(
            tool.spec,
            ToolSpec::Function(ResponsesApiTool {
                name: "dash/value".to_string(),
                parameters: JsonSchema::Object {
                    properties: BTreeMap::from([(
                        "value".to_string(),
                        JsonSchema::String { description: None }
                    )]),
                    required: None,
                    additional_properties: None,
                },
                description: "AnyOf Value".to_string(),
                strict: false,
            })
        );
    }

    #[test]
    fn test_shell_tool() {
        let tool = super::create_shell_tool();
        let ToolSpec::Function(ResponsesApiTool {
            description, name, ..
        }) = &tool
        else {
            panic!("expected function tool");
        };
        assert_eq!(name, "shell");

        let expected = "Runs a shell command and returns its output.";
        assert_eq!(description, expected);
    }

    #[test]
    fn test_get_openai_tools_mcp_tools_with_additional_properties_schema() {
        let model_family = find_family_for_model("gpt-5-codex")
            .expect("gpt-5-codex should be a valid model family");
        let mut features = Features::with_defaults();
        features.enable(Feature::UnifiedExec);
        features.enable(Feature::WebSearchRequest);
        let config = ToolsConfig::new(&ToolsConfigParams {
            model_family: &model_family,
            features: &features,
        });
        let (tools, _) = build_specs(
            &config,
            Some(HashMap::from([(
                "test_server/do_something_cool".to_string(),
                mcp_types::Tool {
                    name: "do_something_cool".to_string(),
                    input_schema: ToolInputSchema {
                        properties: Some(serde_json::json!({
                            "string_argument": {
                                "type": "string",
                            },
                            "number_argument": {
                                "type": "number",
                            },
                            "object_argument": {
                                "type": "object",
                                "properties": {
                                    "string_property": { "type": "string" },
                                    "number_property": { "type": "number" },
                                },
                                "required": [
                                    "string_property",
                                    "number_property",
                                ],
                                "additionalProperties": {
                                    "type": "object",
                                    "properties": {
                                        "addtl_prop": { "type": "string" },
                                    },
                                    "required": [
                                        "addtl_prop",
                                    ],
                                    "additionalProperties": false,
                                },
                            },
                        })),
                        required: None,
                        r#type: "object".to_string(),
                    },
                    output_schema: None,
                    title: None,
                    annotations: None,
                    description: Some("Do something cool".to_string()),
                },
            )])),
            std::sync::Arc::new(codex_apply_patch::StdFs),
        )
        .build();

        let tool = find_tool(&tools, "test_server/do_something_cool");
        assert_eq!(
            tool.spec,
            ToolSpec::Function(ResponsesApiTool {
                name: "test_server/do_something_cool".to_string(),
                parameters: JsonSchema::Object {
                    properties: BTreeMap::from([
                        (
                            "string_argument".to_string(),
                            JsonSchema::String { description: None }
                        ),
                        (
                            "number_argument".to_string(),
                            JsonSchema::Number { description: None }
                        ),
                        (
                            "object_argument".to_string(),
                            JsonSchema::Object {
                                properties: BTreeMap::from([
                                    (
                                        "string_property".to_string(),
                                        JsonSchema::String { description: None }
                                    ),
                                    (
                                        "number_property".to_string(),
                                        JsonSchema::Number { description: None }
                                    ),
                                ]),
                                required: Some(vec![
                                    "string_property".to_string(),
                                    "number_property".to_string(),
                                ]),
                                additional_properties: Some(
                                    JsonSchema::Object {
                                        properties: BTreeMap::from([(
                                            "addtl_prop".to_string(),
                                            JsonSchema::String { description: None }
                                        ),]),
                                        required: Some(vec!["addtl_prop".to_string(),]),
                                        additional_properties: Some(false.into()),
                                    }
                                    .into()
                                ),
                            },
                        ),
                    ]),
                    required: None,
                    additional_properties: None,
                },
                description: "Do something cool".to_string(),
                strict: false,
            })
        );
    }
}<|MERGE_RESOLUTION|>--- conflicted
+++ resolved
@@ -1107,7 +1107,8 @@
             model_family: &model_family,
             features: &features,
         });
-        let (tools, _) = build_specs(&config, None).build();
+        let (tools, _) =
+            build_specs(&config, None, std::sync::Arc::new(codex_apply_patch::StdFs)).build();
 
         // Build actual map name -> spec
         use std::collections::BTreeMap;
@@ -1168,22 +1169,15 @@
             model_family: &model_family,
             features: &features,
         });
-<<<<<<< HEAD
         let (tools, _) = build_specs(
             &config,
             Some(HashMap::new()),
             std::sync::Arc::new(codex_apply_patch::StdFs),
         )
         .build();
-
-        assert_eq_tool_names(
-            &tools,
-=======
-        let (tools, _) = build_specs(&config, Some(HashMap::new())).build();
         let tool_names = tools.iter().map(|t| t.spec.name()).collect::<Vec<_>>();
         assert_eq!(
             &tool_names,
->>>>>>> ed77d2d9
             &[
                 "exec_command",
                 "write_stdin",
@@ -1430,29 +1424,12 @@
             ),
         ]);
 
-<<<<<<< HEAD
         let (tools, _) = build_specs(
             &config,
             Some(tools_map),
             std::sync::Arc::new(codex_apply_patch::StdFs),
         )
         .build();
-        // Expect unified_exec first, followed by MCP tools sorted by fully-qualified name.
-        assert_eq_tool_names(
-            &tools,
-            &[
-                "unified_exec",
-                "list_mcp_resources",
-                "list_mcp_resource_templates",
-                "read_mcp_resource",
-                "view_image",
-                "test_server/cool",
-                "test_server/do",
-                "test_server/something",
-            ],
-        );
-=======
-        let (tools, _) = build_specs(&config, Some(tools_map)).build();
 
         // Only assert that the MCP tools themselves are sorted by fully-qualified name.
         let mcp_names: Vec<_> = tools
@@ -1466,7 +1443,6 @@
             "test_server/something".to_string(),
         ];
         assert_eq!(mcp_names, expected);
->>>>>>> ed77d2d9
     }
 
     #[test]
