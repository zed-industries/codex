use crate::client_common::tools::ResponsesApiTool;
use crate::client_common::tools::ToolSpec;
use crate::features::Feature;
use crate::features::Features;
use crate::openai_models::model_family::ModelFamily;
use crate::tools::handlers::PLAN_TOOL;
use crate::tools::handlers::apply_patch::create_apply_patch_freeform_tool;
use crate::tools::handlers::apply_patch::create_apply_patch_json_tool;
use crate::tools::registry::ToolRegistryBuilder;
use codex_protocol::openai_models::ApplyPatchToolType;
use codex_protocol::openai_models::ConfigShellToolType;
use serde::Deserialize;
use serde::Serialize;
use serde_json::Value as JsonValue;
use serde_json::json;
use std::collections::BTreeMap;
use std::collections::HashMap;

#[derive(Debug, Clone)]
pub(crate) struct ToolsConfig {
    pub shell_type: ConfigShellToolType,
    pub apply_patch_tool_type: Option<ApplyPatchToolType>,
    pub web_search_request: bool,
    pub include_view_image_tool: bool,
    pub experimental_supported_tools: Vec<String>,
}

pub(crate) struct ToolsConfigParams<'a> {
    pub(crate) model_family: &'a ModelFamily,
    pub(crate) features: &'a Features,
}

impl ToolsConfig {
    pub fn new(params: &ToolsConfigParams) -> Self {
        let ToolsConfigParams {
            model_family,
            features,
        } = params;
        let include_apply_patch_tool = features.enabled(Feature::ApplyPatchFreeform);
        let include_web_search_request = features.enabled(Feature::WebSearchRequest);
        let include_view_image_tool = features.enabled(Feature::ViewImageTool);

        let shell_type = if !features.enabled(Feature::ShellTool) {
            ConfigShellToolType::Disabled
        } else if features.enabled(Feature::UnifiedExec) {
            ConfigShellToolType::UnifiedExec
        } else {
            model_family.shell_type
        };

        let apply_patch_tool_type = match model_family.apply_patch_tool_type {
            Some(ApplyPatchToolType::Freeform) => Some(ApplyPatchToolType::Freeform),
            Some(ApplyPatchToolType::Function) => Some(ApplyPatchToolType::Function),
            None => {
                if include_apply_patch_tool {
                    Some(ApplyPatchToolType::Freeform)
                } else {
                    None
                }
            }
        };

        Self {
            shell_type,
            apply_patch_tool_type,
            web_search_request: include_web_search_request,
            include_view_image_tool,
            experimental_supported_tools: model_family.experimental_supported_tools.clone(),
        }
    }
}

/// Generic JSON‑Schema subset needed for our tool definitions
#[derive(Debug, Clone, Serialize, Deserialize, PartialEq)]
#[serde(tag = "type", rename_all = "lowercase")]
pub(crate) enum JsonSchema {
    Boolean {
        #[serde(skip_serializing_if = "Option::is_none")]
        description: Option<String>,
    },
    String {
        #[serde(skip_serializing_if = "Option::is_none")]
        description: Option<String>,
    },
    /// MCP schema allows "number" | "integer" for Number
    #[serde(alias = "integer")]
    Number {
        #[serde(skip_serializing_if = "Option::is_none")]
        description: Option<String>,
    },
    Array {
        items: Box<JsonSchema>,

        #[serde(skip_serializing_if = "Option::is_none")]
        description: Option<String>,
    },
    Object {
        properties: BTreeMap<String, JsonSchema>,
        #[serde(skip_serializing_if = "Option::is_none")]
        required: Option<Vec<String>>,
        #[serde(
            rename = "additionalProperties",
            skip_serializing_if = "Option::is_none"
        )]
        additional_properties: Option<AdditionalProperties>,
    },
}

/// Whether additional properties are allowed, and if so, any required schema
#[derive(Debug, Clone, Serialize, Deserialize, PartialEq)]
#[serde(untagged)]
pub(crate) enum AdditionalProperties {
    Boolean(bool),
    Schema(Box<JsonSchema>),
}

impl From<bool> for AdditionalProperties {
    fn from(b: bool) -> Self {
        Self::Boolean(b)
    }
}

impl From<JsonSchema> for AdditionalProperties {
    fn from(s: JsonSchema) -> Self {
        Self::Schema(Box::new(s))
    }
}

fn create_exec_command_tool() -> ToolSpec {
    let mut properties = BTreeMap::new();
    properties.insert(
        "cmd".to_string(),
        JsonSchema::String {
            description: Some("Shell command to execute.".to_string()),
        },
    );
    properties.insert(
        "workdir".to_string(),
        JsonSchema::String {
            description: Some(
                "Optional working directory to run the command in; defaults to the turn cwd."
                    .to_string(),
            ),
        },
    );
    properties.insert(
        "shell".to_string(),
        JsonSchema::String {
            description: Some("Shell binary to launch. Defaults to /bin/bash.".to_string()),
        },
    );
    properties.insert(
        "login".to_string(),
        JsonSchema::Boolean {
            description: Some(
                "Whether to run the shell with -l/-i semantics. Defaults to false unless a shell snapshot is available."
                    .to_string(),
            ),
        },
    );
    properties.insert(
        "yield_time_ms".to_string(),
        JsonSchema::Number {
            description: Some(
                "How long to wait (in milliseconds) for output before yielding.".to_string(),
            ),
        },
    );
    properties.insert(
        "max_output_tokens".to_string(),
        JsonSchema::Number {
            description: Some(
                "Maximum number of tokens to return. Excess output will be truncated.".to_string(),
            ),
        },
    );
    properties.insert(
        "sandbox_permissions".to_string(),
        JsonSchema::String {
            description: Some(
                "Sandbox permissions for the command. Set to \"require_escalated\" to request running without sandbox restrictions; defaults to \"use_default\"."
                    .to_string(),
            ),
        },
    );
    properties.insert(
        "justification".to_string(),
        JsonSchema::String {
            description: Some(
                "Only set if sandbox_permissions is \"require_escalated\". 1-sentence explanation of why we want to run this command."
                    .to_string(),
            ),
        },
    );

    ToolSpec::Function(ResponsesApiTool {
        name: "exec_command".to_string(),
        description:
            "Runs a command in a PTY, returning output or a session ID for ongoing interaction."
                .to_string(),
        strict: false,
        parameters: JsonSchema::Object {
            properties,
            required: Some(vec!["cmd".to_string()]),
            additional_properties: Some(false.into()),
        },
    })
}

fn create_write_stdin_tool() -> ToolSpec {
    let mut properties = BTreeMap::new();
    properties.insert(
        "session_id".to_string(),
        JsonSchema::Number {
            description: Some("Identifier of the running unified exec session.".to_string()),
        },
    );
    properties.insert(
        "chars".to_string(),
        JsonSchema::String {
            description: Some("Bytes to write to stdin (may be empty to poll).".to_string()),
        },
    );
    properties.insert(
        "yield_time_ms".to_string(),
        JsonSchema::Number {
            description: Some(
                "How long to wait (in milliseconds) for output before yielding.".to_string(),
            ),
        },
    );
    properties.insert(
        "max_output_tokens".to_string(),
        JsonSchema::Number {
            description: Some(
                "Maximum number of tokens to return. Excess output will be truncated.".to_string(),
            ),
        },
    );

    ToolSpec::Function(ResponsesApiTool {
        name: "write_stdin".to_string(),
        description:
            "Writes characters to an existing unified exec session and returns recent output."
                .to_string(),
        strict: false,
        parameters: JsonSchema::Object {
            properties,
            required: Some(vec!["session_id".to_string()]),
            additional_properties: Some(false.into()),
        },
    })
}

fn create_shell_tool() -> ToolSpec {
    let mut properties = BTreeMap::new();
    properties.insert(
        "command".to_string(),
        JsonSchema::Array {
            items: Box::new(JsonSchema::String { description: None }),
            description: Some("The command to execute".to_string()),
        },
    );
    properties.insert(
        "workdir".to_string(),
        JsonSchema::String {
            description: Some("The working directory to execute the command in".to_string()),
        },
    );
    properties.insert(
        "timeout_ms".to_string(),
        JsonSchema::Number {
            description: Some("The timeout for the command in milliseconds".to_string()),
        },
    );

    properties.insert(
        "sandbox_permissions".to_string(),
        JsonSchema::String {
            description: Some("Sandbox permissions for the command. Set to \"require_escalated\" to request running without sandbox restrictions; defaults to \"use_default\".".to_string()),
        },
    );
    properties.insert(
        "justification".to_string(),
        JsonSchema::String {
            description: Some("Only set if sandbox_permissions is \"require_escalated\". 1-sentence explanation of why we want to run this command.".to_string()),
        },
    );

    let description  = if cfg!(windows) {
        r#"Runs a Powershell command (Windows) and returns its output. Arguments to `shell` will be passed to CreateProcessW(). Most commands should be prefixed with ["powershell.exe", "-Command"].
        
Examples of valid command strings:

- ls -a (show hidden): ["powershell.exe", "-Command", "Get-ChildItem -Force"]
- recursive find by name: ["powershell.exe", "-Command", "Get-ChildItem -Recurse -Filter *.py"]
- recursive grep: ["powershell.exe", "-Command", "Get-ChildItem -Path C:\\myrepo -Recurse | Select-String -Pattern 'TODO' -CaseSensitive"]
- ps aux | grep python: ["powershell.exe", "-Command", "Get-Process | Where-Object { $_.ProcessName -like '*python*' }"]
- setting an env var: ["powershell.exe", "-Command", "$env:FOO='bar'; echo $env:FOO"]
- running an inline Python script: ["powershell.exe", "-Command", "@'\\nprint('Hello, world!')\\n'@ | python -"]"#
    } else {
        r#"Runs a shell command and returns its output.
- The arguments to `shell` will be passed to execvp(). Most terminal commands should be prefixed with ["bash", "-lc"].
- Always set the `workdir` param when using the shell function. Do not use `cd` unless absolutely necessary."#
    }.to_string();

    ToolSpec::Function(ResponsesApiTool {
        name: "shell".to_string(),
        description,
        strict: false,
        parameters: JsonSchema::Object {
            properties,
            required: Some(vec!["command".to_string()]),
            additional_properties: Some(false.into()),
        },
    })
}

fn create_shell_command_tool() -> ToolSpec {
    let mut properties = BTreeMap::new();
    properties.insert(
        "command".to_string(),
        JsonSchema::String {
            description: Some(
                "The shell script to execute in the user's default shell".to_string(),
            ),
        },
    );
    properties.insert(
        "workdir".to_string(),
        JsonSchema::String {
            description: Some("The working directory to execute the command in".to_string()),
        },
    );
    properties.insert(
        "login".to_string(),
        JsonSchema::Boolean {
            description: Some(
                "Whether to run the shell with login shell semantics. Defaults to false unless a shell snapshot is available."
                    .to_string(),
            ),
        },
    );
    properties.insert(
        "timeout_ms".to_string(),
        JsonSchema::Number {
            description: Some("The timeout for the command in milliseconds".to_string()),
        },
    );
    properties.insert(
        "sandbox_permissions".to_string(),
        JsonSchema::String {
            description: Some("Sandbox permissions for the command. Set to \"require_escalated\" to request running without sandbox restrictions; defaults to \"use_default\".".to_string()),
        },
    );
    properties.insert(
        "justification".to_string(),
        JsonSchema::String {
            description: Some("Only set if sandbox_permissions is \"require_escalated\". 1-sentence explanation of why we want to run this command.".to_string()),
        },
    );

    let description = if cfg!(windows) {
        r#"Runs a Powershell command (Windows) and returns its output.
        
Examples of valid command strings:

- ls -a (show hidden): "Get-ChildItem -Force"
- recursive find by name: "Get-ChildItem -Recurse -Filter *.py"
- recursive grep: "Get-ChildItem -Path C:\\myrepo -Recurse | Select-String -Pattern 'TODO' -CaseSensitive"
- ps aux | grep python: "Get-Process | Where-Object { $_.ProcessName -like '*python*' }"
- setting an env var: "$env:FOO='bar'; echo $env:FOO"
- running an inline Python script: "@'\\nprint('Hello, world!')\\n'@ | python -"#
    } else {
        r#"Runs a shell command and returns its output.
- Always set the `workdir` param when using the shell_command function. Do not use `cd` unless absolutely necessary."#
    }.to_string();

    ToolSpec::Function(ResponsesApiTool {
        name: "shell_command".to_string(),
        description,
        strict: false,
        parameters: JsonSchema::Object {
            properties,
            required: Some(vec!["command".to_string()]),
            additional_properties: Some(false.into()),
        },
    })
}

fn create_view_image_tool() -> ToolSpec {
    // Support only local filesystem path.
    let mut properties = BTreeMap::new();
    properties.insert(
        "path".to_string(),
        JsonSchema::String {
            description: Some("Local filesystem path to an image file".to_string()),
        },
    );

    ToolSpec::Function(ResponsesApiTool {
        name: "view_image".to_string(),
        description:
            "Attach a local image (by filesystem path) to the conversation context for this turn."
                .to_string(),
        strict: false,
        parameters: JsonSchema::Object {
            properties,
            required: Some(vec!["path".to_string()]),
            additional_properties: Some(false.into()),
        },
    })
}

fn create_test_sync_tool() -> ToolSpec {
    let mut properties = BTreeMap::new();
    properties.insert(
        "sleep_before_ms".to_string(),
        JsonSchema::Number {
            description: Some("Optional delay in milliseconds before any other action".to_string()),
        },
    );
    properties.insert(
        "sleep_after_ms".to_string(),
        JsonSchema::Number {
            description: Some(
                "Optional delay in milliseconds after completing the barrier".to_string(),
            ),
        },
    );

    let mut barrier_properties = BTreeMap::new();
    barrier_properties.insert(
        "id".to_string(),
        JsonSchema::String {
            description: Some(
                "Identifier shared by concurrent calls that should rendezvous".to_string(),
            ),
        },
    );
    barrier_properties.insert(
        "participants".to_string(),
        JsonSchema::Number {
            description: Some(
                "Number of tool calls that must arrive before the barrier opens".to_string(),
            ),
        },
    );
    barrier_properties.insert(
        "timeout_ms".to_string(),
        JsonSchema::Number {
            description: Some("Maximum time in milliseconds to wait at the barrier".to_string()),
        },
    );

    properties.insert(
        "barrier".to_string(),
        JsonSchema::Object {
            properties: barrier_properties,
            required: Some(vec!["id".to_string(), "participants".to_string()]),
            additional_properties: Some(false.into()),
        },
    );

    ToolSpec::Function(ResponsesApiTool {
        name: "test_sync_tool".to_string(),
        description: "Internal synchronization helper used by Codex integration tests.".to_string(),
        strict: false,
        parameters: JsonSchema::Object {
            properties,
            required: None,
            additional_properties: Some(false.into()),
        },
    })
}

fn create_grep_files_tool() -> ToolSpec {
    let mut properties = BTreeMap::new();
    properties.insert(
        "pattern".to_string(),
        JsonSchema::String {
            description: Some("Regular expression pattern to search for.".to_string()),
        },
    );
    properties.insert(
        "include".to_string(),
        JsonSchema::String {
            description: Some(
                "Optional glob that limits which files are searched (e.g. \"*.rs\" or \
                 \"*.{ts,tsx}\")."
                    .to_string(),
            ),
        },
    );
    properties.insert(
        "path".to_string(),
        JsonSchema::String {
            description: Some(
                "Directory or file path to search. Defaults to the session's working directory."
                    .to_string(),
            ),
        },
    );
    properties.insert(
        "limit".to_string(),
        JsonSchema::Number {
            description: Some(
                "Maximum number of file paths to return (defaults to 100).".to_string(),
            ),
        },
    );

    ToolSpec::Function(ResponsesApiTool {
        name: "grep_files".to_string(),
        description: "Finds files whose contents match the pattern and lists them by modification \
                      time."
            .to_string(),
        strict: false,
        parameters: JsonSchema::Object {
            properties,
            required: Some(vec!["pattern".to_string()]),
            additional_properties: Some(false.into()),
        },
    })
}

fn create_read_file_tool() -> ToolSpec {
    let mut properties = BTreeMap::new();
    properties.insert(
        "file_path".to_string(),
        JsonSchema::String {
            description: Some("Absolute path to the file".to_string()),
        },
    );
    properties.insert(
        "offset".to_string(),
        JsonSchema::Number {
            description: Some(
                "The line number to start reading from. Must be 1 or greater.".to_string(),
            ),
        },
    );
    properties.insert(
        "limit".to_string(),
        JsonSchema::Number {
            description: Some("The maximum number of lines to return.".to_string()),
        },
    );
    properties.insert(
        "mode".to_string(),
        JsonSchema::String {
            description: Some(
                "Optional mode selector: \"slice\" for simple ranges (default) or \"indentation\" \
                 to expand around an anchor line."
                    .to_string(),
            ),
        },
    );

    let mut indentation_properties = BTreeMap::new();
    indentation_properties.insert(
        "anchor_line".to_string(),
        JsonSchema::Number {
            description: Some(
                "Anchor line to center the indentation lookup on (defaults to offset).".to_string(),
            ),
        },
    );
    indentation_properties.insert(
        "max_levels".to_string(),
        JsonSchema::Number {
            description: Some(
                "How many parent indentation levels (smaller indents) to include.".to_string(),
            ),
        },
    );
    indentation_properties.insert(
        "include_siblings".to_string(),
        JsonSchema::Boolean {
            description: Some(
                "When true, include additional blocks that share the anchor indentation."
                    .to_string(),
            ),
        },
    );
    indentation_properties.insert(
        "include_header".to_string(),
        JsonSchema::Boolean {
            description: Some(
                "Include doc comments or attributes directly above the selected block.".to_string(),
            ),
        },
    );
    indentation_properties.insert(
        "max_lines".to_string(),
        JsonSchema::Number {
            description: Some(
                "Hard cap on the number of lines returned when using indentation mode.".to_string(),
            ),
        },
    );
    properties.insert(
        "indentation".to_string(),
        JsonSchema::Object {
            properties: indentation_properties,
            required: None,
            additional_properties: Some(false.into()),
        },
    );

    ToolSpec::Function(ResponsesApiTool {
        name: "read_file".to_string(),
        description:
            "Reads a local file with 1-indexed line numbers, supporting slice and indentation-aware block modes."
                .to_string(),
        strict: false,
        parameters: JsonSchema::Object {
            properties,
            required: Some(vec!["file_path".to_string()]),
            additional_properties: Some(false.into()),
        },
    })
}

fn create_list_dir_tool() -> ToolSpec {
    let mut properties = BTreeMap::new();
    properties.insert(
        "dir_path".to_string(),
        JsonSchema::String {
            description: Some("Absolute path to the directory to list.".to_string()),
        },
    );
    properties.insert(
        "offset".to_string(),
        JsonSchema::Number {
            description: Some(
                "The entry number to start listing from. Must be 1 or greater.".to_string(),
            ),
        },
    );
    properties.insert(
        "limit".to_string(),
        JsonSchema::Number {
            description: Some("The maximum number of entries to return.".to_string()),
        },
    );
    properties.insert(
        "depth".to_string(),
        JsonSchema::Number {
            description: Some(
                "The maximum directory depth to traverse. Must be 1 or greater.".to_string(),
            ),
        },
    );

    ToolSpec::Function(ResponsesApiTool {
        name: "list_dir".to_string(),
        description:
            "Lists entries in a local directory with 1-indexed entry numbers and simple type labels."
                .to_string(),
        strict: false,
        parameters: JsonSchema::Object {
            properties,
            required: Some(vec!["dir_path".to_string()]),
            additional_properties: Some(false.into()),
        },
    })
}

fn create_list_mcp_resources_tool() -> ToolSpec {
    let mut properties = BTreeMap::new();
    properties.insert(
        "server".to_string(),
        JsonSchema::String {
            description: Some(
                "Optional MCP server name. When omitted, lists resources from every configured server."
                    .to_string(),
            ),
        },
    );
    properties.insert(
        "cursor".to_string(),
        JsonSchema::String {
            description: Some(
                "Opaque cursor returned by a previous list_mcp_resources call for the same server."
                    .to_string(),
            ),
        },
    );

    ToolSpec::Function(ResponsesApiTool {
        name: "list_mcp_resources".to_string(),
        description: "Lists resources provided by MCP servers. Resources allow servers to share data that provides context to language models, such as files, database schemas, or application-specific information. Prefer resources over web search when possible.".to_string(),
        strict: false,
        parameters: JsonSchema::Object {
            properties,
            required: None,
            additional_properties: Some(false.into()),
        },
    })
}

fn create_list_mcp_resource_templates_tool() -> ToolSpec {
    let mut properties = BTreeMap::new();
    properties.insert(
        "server".to_string(),
        JsonSchema::String {
            description: Some(
                "Optional MCP server name. When omitted, lists resource templates from all configured servers."
                    .to_string(),
            ),
        },
    );
    properties.insert(
        "cursor".to_string(),
        JsonSchema::String {
            description: Some(
                "Opaque cursor returned by a previous list_mcp_resource_templates call for the same server."
                    .to_string(),
            ),
        },
    );

    ToolSpec::Function(ResponsesApiTool {
        name: "list_mcp_resource_templates".to_string(),
        description: "Lists resource templates provided by MCP servers. Parameterized resource templates allow servers to share data that takes parameters and provides context to language models, such as files, database schemas, or application-specific information. Prefer resource templates over web search when possible.".to_string(),
        strict: false,
        parameters: JsonSchema::Object {
            properties,
            required: None,
            additional_properties: Some(false.into()),
        },
    })
}

fn create_read_mcp_resource_tool() -> ToolSpec {
    let mut properties = BTreeMap::new();
    properties.insert(
        "server".to_string(),
        JsonSchema::String {
            description: Some(
                "MCP server name exactly as configured. Must match the 'server' field returned by list_mcp_resources."
                    .to_string(),
            ),
        },
    );
    properties.insert(
        "uri".to_string(),
        JsonSchema::String {
            description: Some(
                "Resource URI to read. Must be one of the URIs returned by list_mcp_resources."
                    .to_string(),
            ),
        },
    );

    ToolSpec::Function(ResponsesApiTool {
        name: "read_mcp_resource".to_string(),
        description:
            "Read a specific resource from an MCP server given the server name and resource URI."
                .to_string(),
        strict: false,
        parameters: JsonSchema::Object {
            properties,
            required: Some(vec!["server".to_string(), "uri".to_string()]),
            additional_properties: Some(false.into()),
        },
    })
}
/// TODO(dylan): deprecate once we get rid of json tool
#[derive(Serialize, Deserialize)]
pub(crate) struct ApplyPatchToolArgs {
    pub(crate) input: String,
}

/// Returns JSON values that are compatible with Function Calling in the
/// Responses API:
/// https://platform.openai.com/docs/guides/function-calling?api-mode=responses
pub fn create_tools_json_for_responses_api(
    tools: &[ToolSpec],
) -> crate::error::Result<Vec<serde_json::Value>> {
    let mut tools_json = Vec::new();

    for tool in tools {
        let json = serde_json::to_value(tool)?;
        tools_json.push(json);
    }

    Ok(tools_json)
}
/// Returns JSON values that are compatible with Function Calling in the
/// Chat Completions API:
/// https://platform.openai.com/docs/guides/function-calling?api-mode=chat
pub(crate) fn create_tools_json_for_chat_completions_api(
    tools: &[ToolSpec],
) -> crate::error::Result<Vec<serde_json::Value>> {
    // We start with the JSON for the Responses API and than rewrite it to match
    // the chat completions tool call format.
    let responses_api_tools_json = create_tools_json_for_responses_api(tools)?;
    let tools_json = responses_api_tools_json
        .into_iter()
        .filter_map(|mut tool| {
            if tool.get("type") != Some(&serde_json::Value::String("function".to_string())) {
                return None;
            }

            if let Some(map) = tool.as_object_mut() {
                let name = map
                    .get("name")
                    .and_then(|v| v.as_str())
                    .unwrap_or_default()
                    .to_string();
                // Remove "type" field as it is not needed in chat completions.
                map.remove("type");
                Some(json!({
                    "type": "function",
                    "name": name,
                    "function": map,
                }))
            } else {
                None
            }
        })
        .collect::<Vec<serde_json::Value>>();
    Ok(tools_json)
}

pub(crate) fn mcp_tool_to_openai_tool(
    fully_qualified_name: String,
    tool: mcp_types::Tool,
) -> Result<ResponsesApiTool, serde_json::Error> {
    let mcp_types::Tool {
        description,
        mut input_schema,
        ..
    } = tool;

    // OpenAI models mandate the "properties" field in the schema. The Agents
    // SDK fixed this by inserting an empty object for "properties" if it is not
    // already present https://github.com/openai/openai-agents-python/issues/449
    // so here we do the same.
    if input_schema.properties.is_none() {
        input_schema.properties = Some(serde_json::Value::Object(serde_json::Map::new()));
    }

    // Serialize to a raw JSON value so we can sanitize schemas coming from MCP
    // servers. Some servers omit the top-level or nested `type` in JSON
    // Schemas (e.g. using enum/anyOf), or use unsupported variants like
    // `integer`. Our internal JsonSchema is a small subset and requires
    // `type`, so we coerce/sanitize here for compatibility.
    let mut serialized_input_schema = serde_json::to_value(input_schema)?;
    sanitize_json_schema(&mut serialized_input_schema);
    let input_schema = serde_json::from_value::<JsonSchema>(serialized_input_schema)?;

    Ok(ResponsesApiTool {
        name: fully_qualified_name,
        description: description.unwrap_or_default(),
        strict: false,
        parameters: input_schema,
    })
}

/// Sanitize a JSON Schema (as serde_json::Value) so it can fit our limited
/// JsonSchema enum. This function:
/// - Ensures every schema object has a "type". If missing, infers it from
///   common keywords (properties => object, items => array, enum/const/format => string)
///   and otherwise defaults to "string".
/// - Fills required child fields (e.g. array items, object properties) with
///   permissive defaults when absent.
fn sanitize_json_schema(value: &mut JsonValue) {
    match value {
        JsonValue::Bool(_) => {
            // JSON Schema boolean form: true/false. Coerce to an accept-all string.
            *value = json!({ "type": "string" });
        }
        JsonValue::Array(arr) => {
            for v in arr.iter_mut() {
                sanitize_json_schema(v);
            }
        }
        JsonValue::Object(map) => {
            // First, recursively sanitize known nested schema holders
            if let Some(props) = map.get_mut("properties")
                && let Some(props_map) = props.as_object_mut()
            {
                for (_k, v) in props_map.iter_mut() {
                    sanitize_json_schema(v);
                }
            }
            if let Some(items) = map.get_mut("items") {
                sanitize_json_schema(items);
            }
            // Some schemas use oneOf/anyOf/allOf - sanitize their entries
            for combiner in ["oneOf", "anyOf", "allOf", "prefixItems"] {
                if let Some(v) = map.get_mut(combiner) {
                    sanitize_json_schema(v);
                }
            }

            // Normalize/ensure type
            let mut ty = map.get("type").and_then(|v| v.as_str()).map(str::to_string);

            // If type is an array (union), pick first supported; else leave to inference
            if ty.is_none()
                && let Some(JsonValue::Array(types)) = map.get("type")
            {
                for t in types {
                    if let Some(tt) = t.as_str()
                        && matches!(
                            tt,
                            "object" | "array" | "string" | "number" | "integer" | "boolean"
                        )
                    {
                        ty = Some(tt.to_string());
                        break;
                    }
                }
            }

            // Infer type if still missing
            if ty.is_none() {
                if map.contains_key("properties")
                    || map.contains_key("required")
                    || map.contains_key("additionalProperties")
                {
                    ty = Some("object".to_string());
                } else if map.contains_key("items") || map.contains_key("prefixItems") {
                    ty = Some("array".to_string());
                } else if map.contains_key("enum")
                    || map.contains_key("const")
                    || map.contains_key("format")
                {
                    ty = Some("string".to_string());
                } else if map.contains_key("minimum")
                    || map.contains_key("maximum")
                    || map.contains_key("exclusiveMinimum")
                    || map.contains_key("exclusiveMaximum")
                    || map.contains_key("multipleOf")
                {
                    ty = Some("number".to_string());
                }
            }
            // If we still couldn't infer, default to string
            let ty = ty.unwrap_or_else(|| "string".to_string());
            map.insert("type".to_string(), JsonValue::String(ty.to_string()));

            // Ensure object schemas have properties map
            if ty == "object" {
                if !map.contains_key("properties") {
                    map.insert(
                        "properties".to_string(),
                        JsonValue::Object(serde_json::Map::new()),
                    );
                }
                // If additionalProperties is an object schema, sanitize it too.
                // Leave booleans as-is, since JSON Schema allows boolean here.
                if let Some(ap) = map.get_mut("additionalProperties") {
                    let is_bool = matches!(ap, JsonValue::Bool(_));
                    if !is_bool {
                        sanitize_json_schema(ap);
                    }
                }
            }

            // Ensure array schemas have items
            if ty == "array" && !map.contains_key("items") {
                map.insert("items".to_string(), json!({ "type": "string" }));
            }
        }
        _ => {}
    }
}

/// Builds the tool registry builder while collecting tool specs for later serialization.
pub(crate) fn build_specs(
    config: &ToolsConfig,
    mcp_tools: Option<HashMap<String, mcp_types::Tool>>,
    fs: std::sync::Arc<dyn crate::codex::Fs>,
) -> ToolRegistryBuilder {
    use crate::tools::handlers::ApplyPatchHandler;
    use crate::tools::handlers::GrepFilesHandler;
    use crate::tools::handlers::ListDirHandler;
    use crate::tools::handlers::McpHandler;
    use crate::tools::handlers::McpResourceHandler;
    use crate::tools::handlers::PlanHandler;
    use crate::tools::handlers::ReadFileHandler;
    use crate::tools::handlers::ShellCommandHandler;
    use crate::tools::handlers::ShellHandler;
    use crate::tools::handlers::TestSyncHandler;
    use crate::tools::handlers::UnifiedExecHandler;
    use crate::tools::handlers::ViewImageHandler;
    use std::sync::Arc;

    let mut builder = ToolRegistryBuilder::new();

    let shell_handler = Arc::new(ShellHandler);
    let unified_exec_handler = Arc::new(UnifiedExecHandler);
    let plan_handler = Arc::new(PlanHandler);
    let apply_patch_handler = Arc::new(ApplyPatchHandler);
    let view_image_handler = Arc::new(ViewImageHandler);
    let mcp_handler = Arc::new(McpHandler);
    let mcp_resource_handler = Arc::new(McpResourceHandler);
    let shell_command_handler = Arc::new(ShellCommandHandler);

    match &config.shell_type {
        ConfigShellToolType::Default => {
            builder.push_spec(create_shell_tool());
        }
        ConfigShellToolType::Local => {
            builder.push_spec(ToolSpec::LocalShell {});
        }
        ConfigShellToolType::UnifiedExec => {
            builder.push_spec(create_exec_command_tool());
            builder.push_spec(create_write_stdin_tool());
            builder.register_handler("exec_command", unified_exec_handler.clone());
            builder.register_handler("write_stdin", unified_exec_handler);
        }
        ConfigShellToolType::Disabled => {
            // Do nothing.
        }
        ConfigShellToolType::ShellCommand => {
            builder.push_spec(create_shell_command_tool());
        }
    }

    if config.shell_type != ConfigShellToolType::Disabled {
        // Always register shell aliases so older prompts remain compatible.
        builder.register_handler("shell", shell_handler.clone());
        builder.register_handler("container.exec", shell_handler.clone());
        builder.register_handler("local_shell", shell_handler);
        builder.register_handler("shell_command", shell_command_handler);
    }

    builder.push_spec_with_parallel_support(create_list_mcp_resources_tool(), true);
    builder.push_spec_with_parallel_support(create_list_mcp_resource_templates_tool(), true);
    builder.push_spec_with_parallel_support(create_read_mcp_resource_tool(), true);
    builder.register_handler("list_mcp_resources", mcp_resource_handler.clone());
    builder.register_handler("list_mcp_resource_templates", mcp_resource_handler.clone());
    builder.register_handler("read_mcp_resource", mcp_resource_handler);

    builder.push_spec(PLAN_TOOL.clone());
    builder.register_handler("update_plan", plan_handler);

    if let Some(apply_patch_tool_type) = &config.apply_patch_tool_type {
        match apply_patch_tool_type {
            ApplyPatchToolType::Freeform => {
                builder.push_spec(create_apply_patch_freeform_tool());
            }
            ApplyPatchToolType::Function => {
                builder.push_spec(create_apply_patch_json_tool());
            }
        }
        builder.register_handler("apply_patch", apply_patch_handler);
    }

    if config
        .experimental_supported_tools
        .contains(&"grep_files".to_string())
    {
        let grep_files_handler = Arc::new(GrepFilesHandler);
        builder.push_spec_with_parallel_support(create_grep_files_tool(), true);
        builder.register_handler("grep_files", grep_files_handler);
    }

    if config
        .experimental_supported_tools
        .contains(&"read_file".to_string())
    {
        let read_file_handler = Arc::new(ReadFileHandler::new(fs));
        builder.push_spec_with_parallel_support(create_read_file_tool(), true);
        builder.register_handler("read_file", read_file_handler);
    }

    if config
        .experimental_supported_tools
        .iter()
        .any(|tool| tool == "list_dir")
    {
        let list_dir_handler = Arc::new(ListDirHandler);
        builder.push_spec_with_parallel_support(create_list_dir_tool(), true);
        builder.register_handler("list_dir", list_dir_handler);
    }

    if config
        .experimental_supported_tools
        .contains(&"test_sync_tool".to_string())
    {
        let test_sync_handler = Arc::new(TestSyncHandler);
        builder.push_spec_with_parallel_support(create_test_sync_tool(), true);
        builder.register_handler("test_sync_tool", test_sync_handler);
    }

    if config.web_search_request {
        builder.push_spec(ToolSpec::WebSearch {});
    }

    if config.include_view_image_tool {
        builder.push_spec_with_parallel_support(create_view_image_tool(), true);
        builder.register_handler("view_image", view_image_handler);
    }

    if let Some(mcp_tools) = mcp_tools {
        let mut entries: Vec<(String, mcp_types::Tool)> = mcp_tools.into_iter().collect();
        entries.sort_by(|a, b| a.0.cmp(&b.0));

        for (name, tool) in entries.into_iter() {
            match mcp_tool_to_openai_tool(name.clone(), tool.clone()) {
                Ok(converted_tool) => {
                    builder.push_spec(ToolSpec::Function(converted_tool));
                    builder.register_handler(name, mcp_handler.clone());
                }
                Err(e) => {
                    tracing::error!("Failed to convert {name:?} MCP tool to OpenAI tool: {e:?}");
                }
            }
        }
    }

    builder
}

#[cfg(test)]
mod tests {
    use crate::client_common::tools::FreeformTool;
    use crate::config::test_config;
    use crate::openai_models::models_manager::ModelsManager;
    use crate::tools::registry::ConfiguredToolSpec;
    use mcp_types::ToolInputSchema;
    use pretty_assertions::assert_eq;

    use super::*;

    fn tool_name(tool: &ToolSpec) -> &str {
        match tool {
            ToolSpec::Function(ResponsesApiTool { name, .. }) => name,
            ToolSpec::LocalShell {} => "local_shell",
            ToolSpec::WebSearch {} => "web_search",
            ToolSpec::Freeform(FreeformTool { name, .. }) => name,
        }
    }

    // Avoid order-based assertions; compare via set containment instead.
    fn assert_contains_tool_names(tools: &[ConfiguredToolSpec], expected_subset: &[&str]) {
        use std::collections::HashSet;
        let mut names = HashSet::new();
        let mut duplicates = Vec::new();
        for name in tools.iter().map(|t| tool_name(&t.spec)) {
            if !names.insert(name) {
                duplicates.push(name);
            }
        }
        assert!(
            duplicates.is_empty(),
            "duplicate tool entries detected: {duplicates:?}"
        );
        for expected in expected_subset {
            assert!(
                names.contains(expected),
                "expected tool {expected} to be present; had: {names:?}"
            );
        }
    }

    fn shell_tool_name(config: &ToolsConfig) -> Option<&'static str> {
        match config.shell_type {
            ConfigShellToolType::Default => Some("shell"),
            ConfigShellToolType::Local => Some("local_shell"),
            ConfigShellToolType::UnifiedExec => None,
            ConfigShellToolType::Disabled => None,
            ConfigShellToolType::ShellCommand => Some("shell_command"),
        }
    }

    fn find_tool<'a>(
        tools: &'a [ConfiguredToolSpec],
        expected_name: &str,
    ) -> &'a ConfiguredToolSpec {
        tools
            .iter()
            .find(|tool| tool_name(&tool.spec) == expected_name)
            .unwrap_or_else(|| panic!("expected tool {expected_name}"))
    }

    fn strip_descriptions_schema(schema: &mut JsonSchema) {
        match schema {
            JsonSchema::Boolean { description }
            | JsonSchema::String { description }
            | JsonSchema::Number { description } => {
                *description = None;
            }
            JsonSchema::Array { items, description } => {
                strip_descriptions_schema(items);
                *description = None;
            }
            JsonSchema::Object {
                properties,
                required: _,
                additional_properties,
            } => {
                for v in properties.values_mut() {
                    strip_descriptions_schema(v);
                }
                if let Some(AdditionalProperties::Schema(s)) = additional_properties {
                    strip_descriptions_schema(s);
                }
            }
        }
    }

    fn strip_descriptions_tool(spec: &mut ToolSpec) {
        match spec {
            ToolSpec::Function(ResponsesApiTool { parameters, .. }) => {
                strip_descriptions_schema(parameters);
            }
            ToolSpec::Freeform(_) | ToolSpec::LocalShell {} | ToolSpec::WebSearch {} => {}
        }
    }

    #[test]
    fn test_full_toolset_specs_for_gpt5_codex_unified_exec_web_search() {
        let config = test_config();
        let model_family = ModelsManager::construct_model_family_offline("gpt-5-codex", &config);
        let mut features = Features::with_defaults();
        features.enable(Feature::UnifiedExec);
        features.enable(Feature::WebSearchRequest);
        features.enable(Feature::ViewImageTool);
        let config = ToolsConfig::new(&ToolsConfigParams {
            model_family: &model_family,
            features: &features,
        });
        let (tools, _) =
            build_specs(&config, None, std::sync::Arc::new(codex_apply_patch::StdFs)).build();

        // Build actual map name -> spec
        use std::collections::BTreeMap;
        use std::collections::HashSet;
        let mut actual: BTreeMap<String, ToolSpec> = BTreeMap::new();
        let mut duplicate_names = Vec::new();
        for t in &tools {
            let name = tool_name(&t.spec).to_string();
            if actual.insert(name.clone(), t.spec.clone()).is_some() {
                duplicate_names.push(name);
            }
        }
        assert!(
            duplicate_names.is_empty(),
            "duplicate tool entries detected: {duplicate_names:?}"
        );

        // Build expected from the same helpers used by the builder.
        let mut expected: BTreeMap<String, ToolSpec> = BTreeMap::new();
        for spec in [
            create_exec_command_tool(),
            create_write_stdin_tool(),
            create_list_mcp_resources_tool(),
            create_list_mcp_resource_templates_tool(),
            create_read_mcp_resource_tool(),
            PLAN_TOOL.clone(),
            create_apply_patch_freeform_tool(),
            ToolSpec::WebSearch {},
            create_view_image_tool(),
        ] {
            expected.insert(tool_name(&spec).to_string(), spec);
        }

        // Exact name set match — this is the only test allowed to fail when tools change.
        let actual_names: HashSet<_> = actual.keys().cloned().collect();
        let expected_names: HashSet<_> = expected.keys().cloned().collect();
        assert_eq!(actual_names, expected_names, "tool name set mismatch");

        // Compare specs ignoring human-readable descriptions.
        for name in expected.keys() {
            let mut a = actual.get(name).expect("present").clone();
            let mut e = expected.get(name).expect("present").clone();
            strip_descriptions_tool(&mut a);
            strip_descriptions_tool(&mut e);
            assert_eq!(a, e, "spec mismatch for {name}");
        }
    }

    fn assert_model_tools(model_slug: &str, features: &Features, expected_tools: &[&str]) {
        let config = test_config();
        let model_family = ModelsManager::construct_model_family_offline(model_slug, &config);
        let tools_config = ToolsConfig::new(&ToolsConfigParams {
            model_family: &model_family,
            features,
        });
<<<<<<< HEAD
        let (tools, _) = build_specs(
            &config,
            Some(HashMap::new()),
            std::sync::Arc::new(codex_apply_patch::StdFs),
        )
        .build();
=======
        let (tools, _) = build_specs(&tools_config, Some(HashMap::new())).build();
>>>>>>> 4274e618
        let tool_names = tools.iter().map(|t| t.spec.name()).collect::<Vec<_>>();
        assert_eq!(&tool_names, &expected_tools,);
    }

    #[test]
    fn test_build_specs_gpt5_codex_default() {
        assert_model_tools(
            "gpt-5-codex",
            &Features::with_defaults(),
            &[
                "shell_command",
                "list_mcp_resources",
                "list_mcp_resource_templates",
                "read_mcp_resource",
                "update_plan",
                "apply_patch",
                "view_image",
            ],
        );
    }

    #[test]
    fn test_build_specs_gpt51_codex_default() {
        assert_model_tools(
            "gpt-5.1-codex",
            &Features::with_defaults(),
            &[
                "shell_command",
                "list_mcp_resources",
                "list_mcp_resource_templates",
                "read_mcp_resource",
                "update_plan",
                "apply_patch",
                "view_image",
            ],
        );
    }

    #[test]
    fn test_build_specs_gpt5_codex_unified_exec_web_search() {
        assert_model_tools(
            "gpt-5-codex",
            Features::with_defaults()
                .enable(Feature::UnifiedExec)
                .enable(Feature::WebSearchRequest),
            &[
                "exec_command",
                "write_stdin",
                "list_mcp_resources",
                "list_mcp_resource_templates",
                "read_mcp_resource",
                "update_plan",
                "apply_patch",
                "web_search",
                "view_image",
            ],
        );
    }

    #[test]
    fn test_build_specs_gpt51_codex_unified_exec_web_search() {
        assert_model_tools(
            "gpt-5.1-codex",
            Features::with_defaults()
                .enable(Feature::UnifiedExec)
                .enable(Feature::WebSearchRequest),
            &[
                "exec_command",
                "write_stdin",
                "list_mcp_resources",
                "list_mcp_resource_templates",
                "read_mcp_resource",
                "update_plan",
                "apply_patch",
                "web_search",
                "view_image",
            ],
        );
    }

    #[test]
    fn test_codex_mini_defaults() {
        assert_model_tools(
            "codex-mini-latest",
            &Features::with_defaults(),
            &[
                "local_shell",
                "list_mcp_resources",
                "list_mcp_resource_templates",
                "read_mcp_resource",
                "update_plan",
                "view_image",
            ],
        );
    }

    #[test]
    fn test_codex_5_1_mini_defaults() {
        assert_model_tools(
            "gpt-5.1-codex-mini",
            &Features::with_defaults(),
            &[
                "shell_command",
                "list_mcp_resources",
                "list_mcp_resource_templates",
                "read_mcp_resource",
                "update_plan",
                "apply_patch",
                "view_image",
            ],
        );
    }

    #[test]
    fn test_gpt_5_defaults() {
        assert_model_tools(
            "gpt-5",
            &Features::with_defaults(),
            &[
                "shell",
                "list_mcp_resources",
                "list_mcp_resource_templates",
                "read_mcp_resource",
                "update_plan",
                "view_image",
            ],
        );
    }

    #[test]
    fn test_gpt_5_1_defaults() {
        assert_model_tools(
            "gpt-5.1",
            &Features::with_defaults(),
            &[
                "shell_command",
                "list_mcp_resources",
                "list_mcp_resource_templates",
                "read_mcp_resource",
                "update_plan",
                "apply_patch",
                "view_image",
            ],
        );
    }

    #[test]
    fn test_exp_5_1_defaults() {
        assert_model_tools(
            "exp-5.1",
            &Features::with_defaults(),
            &[
                "exec_command",
                "write_stdin",
                "list_mcp_resources",
                "list_mcp_resource_templates",
                "read_mcp_resource",
                "update_plan",
                "apply_patch",
                "view_image",
            ],
        );
    }

    #[test]
    fn test_codex_mini_unified_exec_web_search() {
        assert_model_tools(
            "codex-mini-latest",
            Features::with_defaults()
                .enable(Feature::UnifiedExec)
                .enable(Feature::WebSearchRequest),
            &[
                "exec_command",
                "write_stdin",
                "list_mcp_resources",
                "list_mcp_resource_templates",
                "read_mcp_resource",
                "update_plan",
                "web_search",
                "view_image",
            ],
        );
    }

    #[test]
    fn test_build_specs_default_shell_present() {
        let config = test_config();
        let model_family = ModelsManager::construct_model_family_offline("o3", &config);
        let mut features = Features::with_defaults();
        features.enable(Feature::WebSearchRequest);
        features.enable(Feature::UnifiedExec);
        let tools_config = ToolsConfig::new(&ToolsConfigParams {
            model_family: &model_family,
            features: &features,
        });
<<<<<<< HEAD
        let (tools, _) = build_specs(
            &config,
            Some(HashMap::new()),
            std::sync::Arc::new(codex_apply_patch::StdFs),
        )
        .build();
=======
        let (tools, _) = build_specs(&tools_config, Some(HashMap::new())).build();
>>>>>>> 4274e618

        // Only check the shell variant and a couple of core tools.
        let mut subset = vec!["exec_command", "write_stdin", "update_plan"];
        if let Some(shell_tool) = shell_tool_name(&tools_config) {
            subset.push(shell_tool);
        }
        assert_contains_tool_names(&tools, &subset);
    }

    #[test]
    #[ignore]
    fn test_parallel_support_flags() {
        let config = test_config();
        let model_family = ModelsManager::construct_model_family_offline("gpt-5-codex", &config);
        let mut features = Features::with_defaults();
        features.disable(Feature::ViewImageTool);
        features.enable(Feature::UnifiedExec);
        let tools_config = ToolsConfig::new(&ToolsConfigParams {
            model_family: &model_family,
            features: &features,
        });
<<<<<<< HEAD
        let (tools, _) =
            build_specs(&config, None, std::sync::Arc::new(codex_apply_patch::StdFs)).build();
=======
        let (tools, _) = build_specs(&tools_config, None).build();
>>>>>>> 4274e618

        assert!(!find_tool(&tools, "exec_command").supports_parallel_tool_calls);
        assert!(!find_tool(&tools, "write_stdin").supports_parallel_tool_calls);
        assert!(find_tool(&tools, "grep_files").supports_parallel_tool_calls);
        assert!(find_tool(&tools, "list_dir").supports_parallel_tool_calls);
        assert!(find_tool(&tools, "read_file").supports_parallel_tool_calls);
    }

    #[test]
    fn test_test_model_family_includes_sync_tool() {
        let config = test_config();
        let model_family =
            ModelsManager::construct_model_family_offline("test-gpt-5-codex", &config);
        let mut features = Features::with_defaults();
        features.disable(Feature::ViewImageTool);
        let tools_config = ToolsConfig::new(&ToolsConfigParams {
            model_family: &model_family,
            features: &features,
        });
<<<<<<< HEAD
        let (tools, _) =
            build_specs(&config, None, std::sync::Arc::new(codex_apply_patch::StdFs)).build();
=======
        let (tools, _) = build_specs(&tools_config, None).build();
>>>>>>> 4274e618

        assert!(
            tools
                .iter()
                .any(|tool| tool_name(&tool.spec) == "test_sync_tool")
        );
        assert!(
            tools
                .iter()
                .any(|tool| tool_name(&tool.spec) == "read_file")
        );
        assert!(
            tools
                .iter()
                .any(|tool| tool_name(&tool.spec) == "grep_files")
        );
        assert!(tools.iter().any(|tool| tool_name(&tool.spec) == "list_dir"));
    }

    #[test]
    fn test_build_specs_mcp_tools_converted() {
        let config = test_config();
        let model_family = ModelsManager::construct_model_family_offline("o3", &config);
        let mut features = Features::with_defaults();
        features.enable(Feature::UnifiedExec);
        features.enable(Feature::WebSearchRequest);
        let tools_config = ToolsConfig::new(&ToolsConfigParams {
            model_family: &model_family,
            features: &features,
        });
        let (tools, _) = build_specs(
            &tools_config,
            Some(HashMap::from([(
                "test_server/do_something_cool".to_string(),
                mcp_types::Tool {
                    name: "do_something_cool".to_string(),
                    input_schema: ToolInputSchema {
                        properties: Some(serde_json::json!({
                            "string_argument": {
                                "type": "string",
                            },
                            "number_argument": {
                                "type": "number",
                            },
                            "object_argument": {
                                "type": "object",
                                "properties": {
                                    "string_property": { "type": "string" },
                                    "number_property": { "type": "number" },
                                },
                                "required": [
                                    "string_property",
                                    "number_property",
                                ],
                                "additionalProperties": Some(false),
                            },
                        })),
                        required: None,
                        r#type: "object".to_string(),
                    },
                    output_schema: None,
                    title: None,
                    annotations: None,
                    description: Some("Do something cool".to_string()),
                },
            )])),
            std::sync::Arc::new(codex_apply_patch::StdFs),
        )
        .build();

        let tool = find_tool(&tools, "test_server/do_something_cool");
        assert_eq!(
            &tool.spec,
            &ToolSpec::Function(ResponsesApiTool {
                name: "test_server/do_something_cool".to_string(),
                parameters: JsonSchema::Object {
                    properties: BTreeMap::from([
                        (
                            "string_argument".to_string(),
                            JsonSchema::String { description: None }
                        ),
                        (
                            "number_argument".to_string(),
                            JsonSchema::Number { description: None }
                        ),
                        (
                            "object_argument".to_string(),
                            JsonSchema::Object {
                                properties: BTreeMap::from([
                                    (
                                        "string_property".to_string(),
                                        JsonSchema::String { description: None }
                                    ),
                                    (
                                        "number_property".to_string(),
                                        JsonSchema::Number { description: None }
                                    ),
                                ]),
                                required: Some(vec![
                                    "string_property".to_string(),
                                    "number_property".to_string(),
                                ]),
                                additional_properties: Some(false.into()),
                            },
                        ),
                    ]),
                    required: None,
                    additional_properties: None,
                },
                description: "Do something cool".to_string(),
                strict: false,
            })
        );
    }

    #[test]
    fn test_build_specs_mcp_tools_sorted_by_name() {
        let config = test_config();
        let model_family = ModelsManager::construct_model_family_offline("o3", &config);
        let mut features = Features::with_defaults();
        features.enable(Feature::UnifiedExec);
        let tools_config = ToolsConfig::new(&ToolsConfigParams {
            model_family: &model_family,
            features: &features,
        });

        // Intentionally construct a map with keys that would sort alphabetically.
        let tools_map: HashMap<String, mcp_types::Tool> = HashMap::from([
            (
                "test_server/do".to_string(),
                mcp_types::Tool {
                    name: "a".to_string(),
                    input_schema: ToolInputSchema {
                        properties: Some(serde_json::json!({})),
                        required: None,
                        r#type: "object".to_string(),
                    },
                    output_schema: None,
                    title: None,
                    annotations: None,
                    description: Some("a".to_string()),
                },
            ),
            (
                "test_server/something".to_string(),
                mcp_types::Tool {
                    name: "b".to_string(),
                    input_schema: ToolInputSchema {
                        properties: Some(serde_json::json!({})),
                        required: None,
                        r#type: "object".to_string(),
                    },
                    output_schema: None,
                    title: None,
                    annotations: None,
                    description: Some("b".to_string()),
                },
            ),
            (
                "test_server/cool".to_string(),
                mcp_types::Tool {
                    name: "c".to_string(),
                    input_schema: ToolInputSchema {
                        properties: Some(serde_json::json!({})),
                        required: None,
                        r#type: "object".to_string(),
                    },
                    output_schema: None,
                    title: None,
                    annotations: None,
                    description: Some("c".to_string()),
                },
            ),
        ]);

<<<<<<< HEAD
        let (tools, _) = build_specs(
            &config,
            Some(tools_map),
            std::sync::Arc::new(codex_apply_patch::StdFs),
        )
        .build();
=======
        let (tools, _) = build_specs(&tools_config, Some(tools_map)).build();
>>>>>>> 4274e618

        // Only assert that the MCP tools themselves are sorted by fully-qualified name.
        let mcp_names: Vec<_> = tools
            .iter()
            .map(|t| tool_name(&t.spec).to_string())
            .filter(|n| n.starts_with("test_server/"))
            .collect();
        let expected = vec![
            "test_server/cool".to_string(),
            "test_server/do".to_string(),
            "test_server/something".to_string(),
        ];
        assert_eq!(mcp_names, expected);
    }

    #[test]
    fn test_mcp_tool_property_missing_type_defaults_to_string() {
        let config = test_config();
        let model_family = ModelsManager::construct_model_family_offline("gpt-5-codex", &config);
        let mut features = Features::with_defaults();
        features.enable(Feature::UnifiedExec);
        features.enable(Feature::WebSearchRequest);
        let tools_config = ToolsConfig::new(&ToolsConfigParams {
            model_family: &model_family,
            features: &features,
        });

        let (tools, _) = build_specs(
            &tools_config,
            Some(HashMap::from([(
                "dash/search".to_string(),
                mcp_types::Tool {
                    name: "search".to_string(),
                    input_schema: ToolInputSchema {
                        properties: Some(serde_json::json!({
                            "query": {
                                "description": "search query"
                            }
                        })),
                        required: None,
                        r#type: "object".to_string(),
                    },
                    output_schema: None,
                    title: None,
                    annotations: None,
                    description: Some("Search docs".to_string()),
                },
            )])),
            std::sync::Arc::new(codex_apply_patch::StdFs),
        )
        .build();

        let tool = find_tool(&tools, "dash/search");
        assert_eq!(
            tool.spec,
            ToolSpec::Function(ResponsesApiTool {
                name: "dash/search".to_string(),
                parameters: JsonSchema::Object {
                    properties: BTreeMap::from([(
                        "query".to_string(),
                        JsonSchema::String {
                            description: Some("search query".to_string())
                        }
                    )]),
                    required: None,
                    additional_properties: None,
                },
                description: "Search docs".to_string(),
                strict: false,
            })
        );
    }

    #[test]
    fn test_mcp_tool_integer_normalized_to_number() {
        let config = test_config();
        let model_family = ModelsManager::construct_model_family_offline("gpt-5-codex", &config);
        let mut features = Features::with_defaults();
        features.enable(Feature::UnifiedExec);
        features.enable(Feature::WebSearchRequest);
        let tools_config = ToolsConfig::new(&ToolsConfigParams {
            model_family: &model_family,
            features: &features,
        });

        let (tools, _) = build_specs(
            &tools_config,
            Some(HashMap::from([(
                "dash/paginate".to_string(),
                mcp_types::Tool {
                    name: "paginate".to_string(),
                    input_schema: ToolInputSchema {
                        properties: Some(serde_json::json!({
                            "page": { "type": "integer" }
                        })),
                        required: None,
                        r#type: "object".to_string(),
                    },
                    output_schema: None,
                    title: None,
                    annotations: None,
                    description: Some("Pagination".to_string()),
                },
            )])),
            std::sync::Arc::new(codex_apply_patch::StdFs),
        )
        .build();

        let tool = find_tool(&tools, "dash/paginate");
        assert_eq!(
            tool.spec,
            ToolSpec::Function(ResponsesApiTool {
                name: "dash/paginate".to_string(),
                parameters: JsonSchema::Object {
                    properties: BTreeMap::from([(
                        "page".to_string(),
                        JsonSchema::Number { description: None }
                    )]),
                    required: None,
                    additional_properties: None,
                },
                description: "Pagination".to_string(),
                strict: false,
            })
        );
    }

    #[test]
    fn test_mcp_tool_array_without_items_gets_default_string_items() {
        let config = test_config();
        let model_family = ModelsManager::construct_model_family_offline("gpt-5-codex", &config);
        let mut features = Features::with_defaults();
        features.enable(Feature::UnifiedExec);
        features.enable(Feature::WebSearchRequest);
        features.enable(Feature::ApplyPatchFreeform);
        let tools_config = ToolsConfig::new(&ToolsConfigParams {
            model_family: &model_family,
            features: &features,
        });

        let (tools, _) = build_specs(
            &tools_config,
            Some(HashMap::from([(
                "dash/tags".to_string(),
                mcp_types::Tool {
                    name: "tags".to_string(),
                    input_schema: ToolInputSchema {
                        properties: Some(serde_json::json!({
                            "tags": { "type": "array" }
                        })),
                        required: None,
                        r#type: "object".to_string(),
                    },
                    output_schema: None,
                    title: None,
                    annotations: None,
                    description: Some("Tags".to_string()),
                },
            )])),
            std::sync::Arc::new(codex_apply_patch::StdFs),
        )
        .build();

        let tool = find_tool(&tools, "dash/tags");
        assert_eq!(
            tool.spec,
            ToolSpec::Function(ResponsesApiTool {
                name: "dash/tags".to_string(),
                parameters: JsonSchema::Object {
                    properties: BTreeMap::from([(
                        "tags".to_string(),
                        JsonSchema::Array {
                            items: Box::new(JsonSchema::String { description: None }),
                            description: None
                        }
                    )]),
                    required: None,
                    additional_properties: None,
                },
                description: "Tags".to_string(),
                strict: false,
            })
        );
    }

    #[test]
    fn test_mcp_tool_anyof_defaults_to_string() {
        let config = test_config();
        let model_family = ModelsManager::construct_model_family_offline("gpt-5-codex", &config);
        let mut features = Features::with_defaults();
        features.enable(Feature::UnifiedExec);
        features.enable(Feature::WebSearchRequest);
        let tools_config = ToolsConfig::new(&ToolsConfigParams {
            model_family: &model_family,
            features: &features,
        });

        let (tools, _) = build_specs(
            &tools_config,
            Some(HashMap::from([(
                "dash/value".to_string(),
                mcp_types::Tool {
                    name: "value".to_string(),
                    input_schema: ToolInputSchema {
                        properties: Some(serde_json::json!({
                            "value": { "anyOf": [ { "type": "string" }, { "type": "number" } ] }
                        })),
                        required: None,
                        r#type: "object".to_string(),
                    },
                    output_schema: None,
                    title: None,
                    annotations: None,
                    description: Some("AnyOf Value".to_string()),
                },
            )])),
            std::sync::Arc::new(codex_apply_patch::StdFs),
        )
        .build();

        let tool = find_tool(&tools, "dash/value");
        assert_eq!(
            tool.spec,
            ToolSpec::Function(ResponsesApiTool {
                name: "dash/value".to_string(),
                parameters: JsonSchema::Object {
                    properties: BTreeMap::from([(
                        "value".to_string(),
                        JsonSchema::String { description: None }
                    )]),
                    required: None,
                    additional_properties: None,
                },
                description: "AnyOf Value".to_string(),
                strict: false,
            })
        );
    }

    #[test]
    fn test_shell_tool() {
        let tool = super::create_shell_tool();
        let ToolSpec::Function(ResponsesApiTool {
            description, name, ..
        }) = &tool
        else {
            panic!("expected function tool");
        };
        assert_eq!(name, "shell");

        let expected = if cfg!(windows) {
            r#"Runs a Powershell command (Windows) and returns its output. Arguments to `shell` will be passed to CreateProcessW(). Most commands should be prefixed with ["powershell.exe", "-Command"].
        
Examples of valid command strings:

- ls -a (show hidden): ["powershell.exe", "-Command", "Get-ChildItem -Force"]
- recursive find by name: ["powershell.exe", "-Command", "Get-ChildItem -Recurse -Filter *.py"]
- recursive grep: ["powershell.exe", "-Command", "Get-ChildItem -Path C:\\myrepo -Recurse | Select-String -Pattern 'TODO' -CaseSensitive"]
- ps aux | grep python: ["powershell.exe", "-Command", "Get-Process | Where-Object { $_.ProcessName -like '*python*' }"]
- setting an env var: ["powershell.exe", "-Command", "$env:FOO='bar'; echo $env:FOO"]
- running an inline Python script: ["powershell.exe", "-Command", "@'\\nprint('Hello, world!')\\n'@ | python -"]"#
        } else {
            r#"Runs a shell command and returns its output.
- The arguments to `shell` will be passed to execvp(). Most terminal commands should be prefixed with ["bash", "-lc"].
- Always set the `workdir` param when using the shell function. Do not use `cd` unless absolutely necessary."#
        }.to_string();
        assert_eq!(description, &expected);
    }

    #[test]
    fn test_shell_command_tool() {
        let tool = super::create_shell_command_tool();
        let ToolSpec::Function(ResponsesApiTool {
            description, name, ..
        }) = &tool
        else {
            panic!("expected function tool");
        };
        assert_eq!(name, "shell_command");

        let expected = if cfg!(windows) {
            r#"Runs a Powershell command (Windows) and returns its output.
        
Examples of valid command strings:

- ls -a (show hidden): "Get-ChildItem -Force"
- recursive find by name: "Get-ChildItem -Recurse -Filter *.py"
- recursive grep: "Get-ChildItem -Path C:\\myrepo -Recurse | Select-String -Pattern 'TODO' -CaseSensitive"
- ps aux | grep python: "Get-Process | Where-Object { $_.ProcessName -like '*python*' }"
- setting an env var: "$env:FOO='bar'; echo $env:FOO"
- running an inline Python script: "@'\\nprint('Hello, world!')\\n'@ | python -"#.to_string()
        } else {
            r#"Runs a shell command and returns its output.
- Always set the `workdir` param when using the shell_command function. Do not use `cd` unless absolutely necessary."#.to_string()
        };
        assert_eq!(description, &expected);
    }

    #[test]
    fn test_get_openai_tools_mcp_tools_with_additional_properties_schema() {
        let config = test_config();
        let model_family = ModelsManager::construct_model_family_offline("gpt-5-codex", &config);
        let mut features = Features::with_defaults();
        features.enable(Feature::UnifiedExec);
        features.enable(Feature::WebSearchRequest);
        let tools_config = ToolsConfig::new(&ToolsConfigParams {
            model_family: &model_family,
            features: &features,
        });
        let (tools, _) = build_specs(
            &tools_config,
            Some(HashMap::from([(
                "test_server/do_something_cool".to_string(),
                mcp_types::Tool {
                    name: "do_something_cool".to_string(),
                    input_schema: ToolInputSchema {
                        properties: Some(serde_json::json!({
                            "string_argument": {
                                "type": "string",
                            },
                            "number_argument": {
                                "type": "number",
                            },
                            "object_argument": {
                                "type": "object",
                                "properties": {
                                    "string_property": { "type": "string" },
                                    "number_property": { "type": "number" },
                                },
                                "required": [
                                    "string_property",
                                    "number_property",
                                ],
                                "additionalProperties": {
                                    "type": "object",
                                    "properties": {
                                        "addtl_prop": { "type": "string" },
                                    },
                                    "required": [
                                        "addtl_prop",
                                    ],
                                    "additionalProperties": false,
                                },
                            },
                        })),
                        required: None,
                        r#type: "object".to_string(),
                    },
                    output_schema: None,
                    title: None,
                    annotations: None,
                    description: Some("Do something cool".to_string()),
                },
            )])),
            std::sync::Arc::new(codex_apply_patch::StdFs),
        )
        .build();

        let tool = find_tool(&tools, "test_server/do_something_cool");
        assert_eq!(
            tool.spec,
            ToolSpec::Function(ResponsesApiTool {
                name: "test_server/do_something_cool".to_string(),
                parameters: JsonSchema::Object {
                    properties: BTreeMap::from([
                        (
                            "string_argument".to_string(),
                            JsonSchema::String { description: None }
                        ),
                        (
                            "number_argument".to_string(),
                            JsonSchema::Number { description: None }
                        ),
                        (
                            "object_argument".to_string(),
                            JsonSchema::Object {
                                properties: BTreeMap::from([
                                    (
                                        "string_property".to_string(),
                                        JsonSchema::String { description: None }
                                    ),
                                    (
                                        "number_property".to_string(),
                                        JsonSchema::Number { description: None }
                                    ),
                                ]),
                                required: Some(vec![
                                    "string_property".to_string(),
                                    "number_property".to_string(),
                                ]),
                                additional_properties: Some(
                                    JsonSchema::Object {
                                        properties: BTreeMap::from([(
                                            "addtl_prop".to_string(),
                                            JsonSchema::String { description: None }
                                        ),]),
                                        required: Some(vec!["addtl_prop".to_string(),]),
                                        additional_properties: Some(false.into()),
                                    }
                                    .into()
                                ),
                            },
                        ),
                    ]),
                    required: None,
                    additional_properties: None,
                },
                description: "Do something cool".to_string(),
                strict: false,
            })
        );
    }

    #[test]
    fn chat_tools_include_top_level_name() {
        let mut properties = BTreeMap::new();
        properties.insert("foo".to_string(), JsonSchema::String { description: None });
        let tools = vec![ToolSpec::Function(ResponsesApiTool {
            name: "demo".to_string(),
            description: "A demo tool".to_string(),
            strict: false,
            parameters: JsonSchema::Object {
                properties,
                required: None,
                additional_properties: None,
            },
        })];

        let responses_json = create_tools_json_for_responses_api(&tools).unwrap();
        assert_eq!(
            responses_json,
            vec![json!({
                "type": "function",
                "name": "demo",
                "description": "A demo tool",
                "strict": false,
                "parameters": {
                    "type": "object",
                    "properties": {
                        "foo": { "type": "string" }
                    },
                },
            })]
        );

        let tools_json = create_tools_json_for_chat_completions_api(&tools).unwrap();

        assert_eq!(
            tools_json,
            vec![json!({
                "type": "function",
                "name": "demo",
                "function": {
                    "name": "demo",
                    "description": "A demo tool",
                    "strict": false,
                    "parameters": {
                        "type": "object",
                        "properties": {
                            "foo": { "type": "string" }
                        },
                    },
                }
            })]
        );
    }
}<|MERGE_RESOLUTION|>--- conflicted
+++ resolved
@@ -289,7 +289,7 @@
 
     let description  = if cfg!(windows) {
         r#"Runs a Powershell command (Windows) and returns its output. Arguments to `shell` will be passed to CreateProcessW(). Most commands should be prefixed with ["powershell.exe", "-Command"].
-        
+
 Examples of valid command strings:
 
 - ls -a (show hidden): ["powershell.exe", "-Command", "Get-ChildItem -Force"]
@@ -362,7 +362,7 @@
 
     let description = if cfg!(windows) {
         r#"Runs a Powershell command (Windows) and returns its output.
-        
+
 Examples of valid command strings:
 
 - ls -a (show hidden): "Get-ChildItem -Force"
@@ -1285,16 +1285,12 @@
             model_family: &model_family,
             features,
         });
-<<<<<<< HEAD
         let (tools, _) = build_specs(
-            &config,
+            &tools_config,
             Some(HashMap::new()),
             std::sync::Arc::new(codex_apply_patch::StdFs),
         )
         .build();
-=======
-        let (tools, _) = build_specs(&tools_config, Some(HashMap::new())).build();
->>>>>>> 4274e618
         let tool_names = tools.iter().map(|t| t.spec.name()).collect::<Vec<_>>();
         assert_eq!(&tool_names, &expected_tools,);
     }
@@ -1490,16 +1486,12 @@
             model_family: &model_family,
             features: &features,
         });
-<<<<<<< HEAD
         let (tools, _) = build_specs(
-            &config,
+            &tools_config,
             Some(HashMap::new()),
             std::sync::Arc::new(codex_apply_patch::StdFs),
         )
         .build();
-=======
-        let (tools, _) = build_specs(&tools_config, Some(HashMap::new())).build();
->>>>>>> 4274e618
 
         // Only check the shell variant and a couple of core tools.
         let mut subset = vec!["exec_command", "write_stdin", "update_plan"];
@@ -1521,12 +1513,12 @@
             model_family: &model_family,
             features: &features,
         });
-<<<<<<< HEAD
-        let (tools, _) =
-            build_specs(&config, None, std::sync::Arc::new(codex_apply_patch::StdFs)).build();
-=======
-        let (tools, _) = build_specs(&tools_config, None).build();
->>>>>>> 4274e618
+        let (tools, _) = build_specs(
+            &tools_config,
+            None,
+            std::sync::Arc::new(codex_apply_patch::StdFs),
+        )
+        .build();
 
         assert!(!find_tool(&tools, "exec_command").supports_parallel_tool_calls);
         assert!(!find_tool(&tools, "write_stdin").supports_parallel_tool_calls);
@@ -1546,12 +1538,12 @@
             model_family: &model_family,
             features: &features,
         });
-<<<<<<< HEAD
-        let (tools, _) =
-            build_specs(&config, None, std::sync::Arc::new(codex_apply_patch::StdFs)).build();
-=======
-        let (tools, _) = build_specs(&tools_config, None).build();
->>>>>>> 4274e618
+        let (tools, _) = build_specs(
+            &tools_config,
+            None,
+            std::sync::Arc::new(codex_apply_patch::StdFs),
+        )
+        .build();
 
         assert!(
             tools
@@ -1727,16 +1719,12 @@
             ),
         ]);
 
-<<<<<<< HEAD
         let (tools, _) = build_specs(
-            &config,
+            &tools_config,
             Some(tools_map),
             std::sync::Arc::new(codex_apply_patch::StdFs),
         )
         .build();
-=======
-        let (tools, _) = build_specs(&tools_config, Some(tools_map)).build();
->>>>>>> 4274e618
 
         // Only assert that the MCP tools themselves are sorted by fully-qualified name.
         let mcp_names: Vec<_> = tools
@@ -1989,7 +1977,7 @@
 
         let expected = if cfg!(windows) {
             r#"Runs a Powershell command (Windows) and returns its output. Arguments to `shell` will be passed to CreateProcessW(). Most commands should be prefixed with ["powershell.exe", "-Command"].
-        
+
 Examples of valid command strings:
 
 - ls -a (show hidden): ["powershell.exe", "-Command", "Get-ChildItem -Force"]
@@ -2019,7 +2007,7 @@
 
         let expected = if cfg!(windows) {
             r#"Runs a Powershell command (Windows) and returns its output.
-        
+
 Examples of valid command strings:
 
 - ls -a (show hidden): "Get-ChildItem -Force"
